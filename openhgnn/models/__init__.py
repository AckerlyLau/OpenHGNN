import importlib
from .NEW_model import MLP_follow_model
from .base_model import BaseModel
from torch import nn
import sys

sys.path.append("..")

MODEL_REGISTRY = {}


def register_model(name):
    """
    New models types can be added to cogdl with the :func:`register_model`
    function decorator.

    For example::

        @register_model('gat')
        class GAT(BaseModel):
            (...)

    Args:
        name (str): the name of the models
    """

    def register_model_cls(cls):
        if name in MODEL_REGISTRY:
            raise ValueError("Cannot register duplicate models ({})".format(name))
        if not issubclass(cls, BaseModel):
            raise ValueError("Model ({}: {}) must extend BaseModel".format(name, cls.__name__))
        MODEL_REGISTRY[name] = cls
        cls.model_name = name
        return cls

    return register_model_cls


def try_import_model(model):
    if model not in MODEL_REGISTRY:
        if model in SUPPORTED_MODELS:
            importlib.import_module(SUPPORTED_MODELS[model])
        else:
            print(f"Failed to import {model} models.")
            return False
    return True


def build_model(model):
    if isinstance(model, nn.Module):
        if not hasattr(model, 'build_model_from_args'):
            def build_model_from_args(args, hg):
                return model

            model.build_model_from_args = build_model_from_args
        return model
    if not try_import_model(model):
        exit(1)
    return MODEL_REGISTRY[model]


SUPPORTED_MODELS = {
    "CompGCN": "openhgnn.models.CompGCN",
    "HetGNN": "openhgnn.models.HetGNN",
    'RGCN': 'openhgnn.models.RGCN',
    "RGAT": 'openhgnn.models.RGAT',
    'RSHN': 'openhgnn.models.RSHN',
    'Metapath2vec': 'openhgnn.models.SkipGram',
    'HERec': 'openhgnn.models.SkipGram',
    'HAN': 'openhgnn.models.HAN',
    'RoHe': 'openhgnn.models.RoHe',
    'HeCo': 'openhgnn.models.HeCo',
    'HGT': 'openhgnn.models.HGT',
    'GTN': 'openhgnn.models.GTN_sparse',
    'fastGTN': 'openhgnn.models.fastGTN',
    'MHNF': 'openhgnn.models.MHNF',
    'MAGNN': 'openhgnn.models.MAGNN',
    'HeGAN': 'openhgnn.models.HeGAN',
    'NSHE': 'openhgnn.models.NSHE',
    'NARS': 'openhgnn.models.NARS',
    'RHGNN': 'openhgnn.models.RHGNN',
    'HPN': 'openhgnn.models.HPN',
    'KGCN': 'openhgnn.models.KGCN',
    'SLiCE': 'openhgnn.models.SLiCE',
    'HGSL': 'openhgnn.models.HGSL',
    'GCN': 'space4hgnn.homo_models.GCN',
    'GAT': 'space4hgnn.homo_models.GAT',
    'homo_GNN': 'openhgnn.models.homo_GNN',
    'general_HGNN': 'openhgnn.models.general_HGNN',
    'HDE': 'openhgnn.models.HDE',
    'SimpleHGN': 'openhgnn.models.SimpleHGN',
    'GATNE-T': 'openhgnn.models.GATNE',
    'HetSANN': 'openhgnn.models.HetSANN',
    'HGAT': 'openhgnn.models.HGAT',
    'ieHGCN': 'openhgnn.models.ieHGCN',
    'TransE': 'openhgnn.models.TransE',
    'TransH': 'openhgnn.models.TransH',
    'TransR': 'openhgnn.models.TransR',
    'TransD': 'openhgnn.models.TransD',
    'GIE':'openhgnn.models.GIE',
    'GIN':'openhgnn.models.GIN',
    'Rsage': 'openhgnn.models.Rsage',
    'Mg2vec': 'openhgnn.models.MG2vec',
    'DHNE': 'openhgnn.models.DHNE',
    'DiffMG': 'openhgnn.models.DiffMG',
    'MeiREC': 'openhgnn.models.MeiREC',
    'HGNN_AC': 'openhgnn.models.HGNN_AC',
    'AEHCL': 'openhgnn.models.AEHCL',
    'KGAT': 'openhgnn.models.KGAT',
    'SHGP': 'openhgnn.models.ATT_HGCN',
    'DSSL': 'openhgnn.models.DSSL',
    'HGCL': 'openhgnn.models.HGCL',
    'lightGCN': 'openhgnn.models.lightGCN',
<<<<<<< HEAD
    'LTE': 'openhgnn.models.LTE',
    'LTE_Transe': 'openhgnn.models.LTE_Transe',
=======
    'SACN':'openhgnn.models.SACN',
    'ExpressGNN': 'openhgnn.models.ExpressGNN',
    'NBF': 'openhgnn.models.NBF', 
    'Ingram': 'openhgnn.models.Ingram',
    'RedGNN': 'openhgnn.models.RedGNN',
>>>>>>> b088e7ac
}

from .HGCL import HGCL
from .CompGCN import CompGCN
from .HetGNN import HetGNN
from .RGCN import RGCN
from .RGAT import RGAT
from .RSHN import RSHN
from .SkipGram import SkipGram
from .HAN import HAN
from .RoHe import RoHe
from .HeCo import HeCo
from .HGT import HGT
from .GTN_sparse import GTN
from .fastGTN import fastGTN
from .MHNF import MHNF
from .MAGNN import MAGNN
from .HeGAN import HeGAN
from .NSHE import NSHE
from .NARS import NARS
from .RHGNN import RHGNN
from .HPN import HPN
from .KGCN import KGCN
from .SLiCE import SLiCE
from .HGSL import HGSL
from .homo_GNN import homo_GNN
from .general_HGNN import general_HGNN
from .HDE import HDE
from .SimpleHGN import SimpleHGN
from .HetSANN import HetSANN
from .ieHGCN import ieHGCN
from .HGAT import HGAT
from .GATNE import GATNE
from .Rsage import Rsage
from .Mg2vec import Mg2vec
from .DHNE import DHNE
from .DiffMG import DiffMG
from .MeiREC import MeiREC
from .HGNN_AC import HGNN_AC
from .KGAT import KGAT
from .DSSL import DSSL
from .lightGCN import lightGCN
<<<<<<< HEAD
from .LTE import LTE
from .LTE_Transe import LTE_Transe
=======
from .SACN import SACN
from .ExpressGNN import ExpressGNN
from .Ingram import Ingram
>>>>>>> b088e7ac

__all__ = [
    'BaseModel',
    'CompGCN',
    'HetGNN',
    'RGCN',
    'RGAT',
    'RSHN',
    'SkipGram',
    'HAN',
    'HeCo',
    'HGT',
    'GTN',
    'fastGTN',
    'MHNF',
    'MAGNN',
    'HeGAN',
    'NSHE',
    'NARS',
    'RHGNN',
    'HPN',
    'KGCN',
    'SLiCE',
    'HGSL',
    'homo_GNN',
    'general_HGNN',
    'HDE',
    'SimpleHGN',
    'GATNE',
    'Rsage',
    'Mg2vec',
    'DHNE',
    'DiffMG',
    'MeiREC',
    'KGAT',
    'ATT_HGCN',
    'KGAT',
    'DSSL',
    'lightGCN',
<<<<<<< HEAD
    'LTE',
    'LTE_Transe'
=======
    'SACN',
    'ExpressGNN',
    'Ingram',
>>>>>>> b088e7ac
]
classes = __all__<|MERGE_RESOLUTION|>--- conflicted
+++ resolved
@@ -111,16 +111,13 @@
     'DSSL': 'openhgnn.models.DSSL',
     'HGCL': 'openhgnn.models.HGCL',
     'lightGCN': 'openhgnn.models.lightGCN',
-<<<<<<< HEAD
     'LTE': 'openhgnn.models.LTE',
     'LTE_Transe': 'openhgnn.models.LTE_Transe',
-=======
     'SACN':'openhgnn.models.SACN',
     'ExpressGNN': 'openhgnn.models.ExpressGNN',
     'NBF': 'openhgnn.models.NBF', 
     'Ingram': 'openhgnn.models.Ingram',
     'RedGNN': 'openhgnn.models.RedGNN',
->>>>>>> b088e7ac
 }
 
 from .HGCL import HGCL
@@ -163,14 +160,11 @@
 from .KGAT import KGAT
 from .DSSL import DSSL
 from .lightGCN import lightGCN
-<<<<<<< HEAD
 from .LTE import LTE
 from .LTE_Transe import LTE_Transe
-=======
 from .SACN import SACN
 from .ExpressGNN import ExpressGNN
 from .Ingram import Ingram
->>>>>>> b088e7ac
 
 __all__ = [
     'BaseModel',
@@ -210,13 +204,10 @@
     'KGAT',
     'DSSL',
     'lightGCN',
-<<<<<<< HEAD
     'LTE',
     'LTE_Transe'
-=======
     'SACN',
     'ExpressGNN',
     'Ingram',
->>>>>>> b088e7ac
 ]
 classes = __all__