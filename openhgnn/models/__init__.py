--- conflicted
+++ resolved
@@ -111,14 +111,11 @@
     'DSSL': 'openhgnn.models.DSSL',
     'HGCL': 'openhgnn.models.HGCL',
     'lightGCN': 'openhgnn.models.lightGCN',
-<<<<<<< HEAD
     'SACN':'openhgnn.models.SACN',
-=======
     'ExpressGNN': 'openhgnn.models.ExpressGNN',
     'NBF': 'openhgnn.models.NBF', 
     'Ingram': 'openhgnn.models.Ingram',
     'RedGNN': 'openhgnn.models.RedGNN',
->>>>>>> daa455bb
 }
 
 from .HGCL import HGCL
@@ -161,12 +158,9 @@
 from .KGAT import KGAT
 from .DSSL import DSSL
 from .lightGCN import lightGCN
-<<<<<<< HEAD
 from .SACN import SACN
-=======
 from .ExpressGNN import ExpressGNN
 from .Ingram import Ingram
->>>>>>> daa455bb
 
 __all__ = [
     'BaseModel',
@@ -206,11 +200,8 @@
     'KGAT',
     'DSSL',
     'lightGCN',
-<<<<<<< HEAD
     'SACN',
-=======
     'ExpressGNN',
     'Ingram',
->>>>>>> daa455bb
 ]
 classes = __all__