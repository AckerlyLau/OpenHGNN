--- conflicted
+++ resolved
@@ -80,12 +80,9 @@
     'DSSL_trainer': 'openhgnn.trainerflow.DSSL_trainer',
     'hgcltrainer': 'openhgnn.trainerflow.hgcl_trainer',
     'lightGCN_trainer': 'openhgnn.trainerflow.lightGCN_trainer',
-<<<<<<< HEAD
     'ExpressGNN_trainer': 'openhgnn.trainerflow.ExpressGNN_trainer'
-=======
     'NBF_trainer':'openhgnn.trainerflow.NBF_trainer',
     'Ingram_Trainer' : 'openhgnn.trainerflow.Ingram_trainer',
->>>>>>> 45758a09
 }
 
 from .hgcl_trainer import HGCLtrainer
@@ -114,12 +111,9 @@
 from .node_classification_ac import NodeClassificationAC
 from .DSSL_trainer import DSSL_trainer
 from .lightGCN_trainer import lightGCNTrainer
-<<<<<<< HEAD
 from .ExpressGNN_trainer import ExpressGNNTrainer
-=======
 from .NBF_trainer import * 
 from .Ingram_trainer import Ingram_Trainer
->>>>>>> 45758a09
 
 __all__ = [
     'BaseFlow',
@@ -147,10 +141,7 @@
     'DSSL_trainer',
     'HGCLtrainer',
     'lightGCNTrainer',
-<<<<<<< HEAD
     'ExpressGNNTrainer'
-=======
     'Ingram_trainer',
->>>>>>> 45758a09
 ]
 classes = __all__