--- conflicted
+++ resolved
@@ -1,11 +1,4 @@
 [DisenKGAT]
-
-<<<<<<< HEAD
-# python run.py -epoch 1500 -name Disen_Model -mi_train -mi_drop -data WN18RR -score_func interacte
-
-
-=======
->>>>>>> 8a05389e9c2b21fab7944be716227794a468d09f
 #   str
 name = Disen_Model
 #   data =  DisenKGAT_WN18RR
@@ -987,7 +980,6 @@
 num_layers = 3
 test_u_batch_size = 100
 topks = 20
-<<<<<<< HEAD
 
 [Grail]
 num_epochs: 100
@@ -1058,9 +1050,6 @@
 add_ht_emb: True
 has_attn: True
 mode: sample
-=======
-<<<<<<< HEAD
-=======
 
 
 [AdapropT]
@@ -1225,5 +1214,3 @@
 dropout = 0.21
 act = idd
 n_layer = 5
->>>>>>> 8a05389e9c2b21fab7944be716227794a468d09f
->>>>>>> 693825db
