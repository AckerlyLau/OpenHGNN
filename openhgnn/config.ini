--- conflicted
+++ resolved
@@ -905,7 +905,7 @@
 num_layers = 3
 test_u_batch_size = 100
 topks = 20
-<<<<<<< HEAD
+
 [LTE]
 model_name_GCN=LTE_Transe
 model_name=LTE
@@ -946,7 +946,7 @@
 noltr=False
 encoder=compgcn
 max_epochs=500
-=======
+
 [SACN]
 seed=12345
 init_emb_size=200
@@ -1036,5 +1036,4 @@
 attn_dim = 5
 dropout = 0.21
 act = idd
-n_layer = 5
->>>>>>> b088e7ac
+n_layer = 5