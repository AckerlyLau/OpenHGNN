[NBF]
input_dim = 32
hidden_dims = [32, 32, 32, 32, 32, 32]
message_func = distmult
aggregate_func = pna
short_cut = True
layer_norm = True
dependent = False
num_negative = 32
strict_negative = True
adversarial_temperature = 1
metric = ['mr', 'mrr', 'hits@1', 'hits@3', 'hits@10', 'hits@10_50']
lr = 0.005
gpus = [0]
batch_size = 64
num_epoch = 20
log_interval = 100

[General]
learning_rate = 0.01
weight_decay = 0.0001
dropout = 0.2
seed = 0
hidden_dim = 64
max_epoch = 50
patience = 200
mini_batch_flag = False

[SHGP]
save_emb = store_true
dataset = mag
target_type = p
train_percent = 0.08
seed = 0
hidden_dim = [256,512]
epochs = 100
lr = 0.0005
l2_coef = 5e-4
type_fusion = att
type_att_size = 64
warm_epochs = 10
compress_ratio = 0.01
cuda = -1


[NSHE]
learning_rate = 0.001
weight_decay = 0.00001
beta = 0.05
seed = 0
norm_emd_flag = True

project_dim = 128
context_dim = 64
emd_dim = 128

num_e_neg = 1
num_ns_neg = 4
max_epoch = 500
patience = 10

optimizer = adam
mini_batch_flag = False
[GTN]
learning_rate = 0.005
weight_decay = 0.001

hidden_dim = 128
out_dim = 16
num_channels = 2
num_layers = 2

seed = 0
max_epoch = 50
patience = 10

identity = True
norm_emd_flag = True
adaptive_lr_flag = True
mini_batch_flag = False

[MHNF]
learning_rate = 0.05
weight_decay = 0.001

;Hidden layer dimension
hidden_dim = 64
;Number of classification type.
out_dim = 16
;Number of conv channels
num_channels = 2
;Length of hybrid metapath
num_layers = 2

seed = 0
max_epoch = 50
patience = 10

;If True, the identity matrix will be added to relation matrix set
identity = False
;If True, the adjacency matrix will be normalized.
norm_emd_flag = True
;If True, the learning rate can be adaptived
adaptive_lr_flag = True
mini_batch_flag = False

[RSHN]
learning_rate = 0.005
weight_decay = 0.001
dropout = 0.2

seed = 1233
;Hidden layer dimension
hidden_dim = 16
max_epoch = 500
rw_len = 4
batch_size = 1000
;Number of Nodes Layers applied
num_node_layer = 2
;Number of Edges Layers applied
num_edge_layer = 2
patience = 50
validation = True
mini_batch_flag = False

[RHGNN]
learning_rate = 0.001
num_heads = 8
hidden_dim = 64
relation_hidden_units = 8
drop_out = 0.5
num_layers = 2
residual = True
batch_size = 80
node_neighbors_min_num = 10
optimizer = adam
weight_decay = 0.0
max_epoch = 100
patience = 50
mini_batch_flag = True
negative_slope = 0.2
norm = True
dropout = 0.2
n_heads = 4
category = movie
out_dim = 3
use_uva = False
fanout = -1

[RGCN]
learning_rate = 0.01
weight_decay = 0.0001
dropout = 0.2

seed = 0
in_dim = 64
hidden_dim = 64
# number of weight matrix bases
n_bases = 40
num_layers = 3

max_epoch = 50
patience = 50
batch_size = 128
fanout = 4

validation = True
use_self_loop = False
mini_batch_flag = True
use_uva = True

[CompGCN]
learning_rate = 0.01
weight_decay = 0.0001
dropout = 0.2

seed = 0
num_layers = 2
in_dim = 32
hidden_dim = 32
out_dim = 32
;We restrict the number of hidden units to 32. from paper

max_epoch = 500
patience = 100
;sub(subtraction) mult(multiplication) ccorr(circular-correlation)
comp_fn = sub
validation = True
mini_batch_flag = True
batch_size = 128
fanout = 4
[HetGNN]
seed = 0
learning_rate = 0.001
weight_decay = 0.00001

dim = 128
max_epoch = 500
batch_size = 64
window_size = 5
num_workers = 4
batches_per_epoch = 50

rw_length = 50
rw_walks = 10
rwr_prob = 0.5

patience = 20
mini_batch_flag = True

[Metapath2vec]
learning_rate = 0.01
# embedding dimension
dim = 128
max_epoch = 1
batch_size = 512
# context window size on a walk trace
window_size = 5
num_workers = 4
# walk length of one random walk
rw_length = 20
# number of random walks per node
rw_walks = 10
# number of negative nodes per positive sample
neg_size = 5
seed = 0
# key of meta path defined in dataset
meta_path_key = APVPA

[HERec]
learning_rate = 0.01
# embedding dimension
dim = 128
max_epoch = 1
batch_size = 128
# context window size on a walk trace
window_size = 2
num_workers = 4
rw_length = 100
# number of random walks per node
rw_walks = 10
# number of negative nodes per positive sample
neg_size = 5
seed = 0
# key of meta path defined in dataset
meta_path_key = APVPA

[HAN]
seed = 0
learning_rate = 0.005
weight_decay = 0.001
dropout = 0.6

hidden_dim = 128
out_dim = 16
; number of attention heads
num_heads = 8
max_epoch = 200
patience = 100
mini_batch_flag = False

[RoHe]
seed = 0
learning_rate = 0.005
weight_decay = 0.001
dropout = 0.6

hidden_dim = 128
out_dim = 16
; number of attention heads
num_heads = 8
max_epoch = 200
patience = 100
mini_batch_flag = False

[NARS]
seed = 0
learning_rate = 0.003
weight_decay = 0.001
dropout = 0.7
hidden_dim = 64
out_dim = 16
num_heads = 8
num_hops = 2
max_epoch = 200
mini_batch_flag = False
R = 2
patience = 100
input_dropout = True
cpu_preprocess = True
ff_layer = 2

[MAGNN]
seed = 0
learning_rate = 0.005
weight_decay = 0.001
dropout = 0.3

hidden_dim = 64
out_dim = 3

inter_attn_feats = 128
;The number of attention heads
num_heads = 8
;The number of layers
num_layers = 4

;Maximum number of epoches
max_epoch = 10
patience = 30

;the type of encoder, e.g ['RotateE', 'Average', 'Linear']
encoder_type = RotateE
mini_batch_flag = False
batch_size = 8
num_samples = 5

[HGNN_AC]
feats_drop_rate = 0.2
attn_vec_dim = 32
feats_opt = 110
loss_lambda = 0.2
src_node_type = 2
dropout = 0.1
num_heads = 8
HIN = MAGNN

[HGT]
seed = 0
learning_rate = 0.001
weight_decay = 0.0001
dropout = 0.4

batch_size = 5120
patience = 40
hidden_dim = 64
out_dim = 16
num_layers = 2
num_heads = 8
num_workers = 64
max_epoch = 500
mini_batch_flag = True
fanout = 5
norm = True
use_uva = True

[HeCo]
seed = 2
hidden_dim = 64
max_epoch = 10000
eva_lr = 0.05
eva_wd = 0
patience = 5
learning_rate = 0.0008
weight_decay = 0
tau = 0.8
feat_drop = 0.3
attn_drop = 0.5
sample_rate = author-7_subject-1
lam = 0.5
mini_batch_flag = False

[DMGI]
seed = 0
learning_rate = 0.0005
weight_decay = 0.0001
sc = 3
dropout = 0.5
reg_coef = 0.001
sup_coef = 0.1

patience = 20
hidden_dim = 64
num_heads = 1
max_epoch = 10000
isSemi = False
isBias = False
isAttn = False

[SLiCE]
data_name = amazon
num_walks_per_node = 1
beam_width = 4
max_length = 6
walk_type = dfs
batch_size = 128
outdir = ./openhgnn/output/SLiCE/amazon/
pretrained_embeddings = ./openhgnn/output/SLiCE/amazon/amazon.embed
n_pred = 1
max_pred = 1
lr = 0.0001
n_epochs = 300
get_bert_encoder_embeddings = False
checkpoint = 20
path_option = shortest
ft_batch_size = 100
d_model = 200
ft_d_ff = 512
ft_layer = ffn
ft_drop_rate = 0.1
ft_input_option = last4_cat
ft_lr = 0.00005
ft_n_epochs = 200
num_layers = 6
ft_checkpoint = 1000

[HPN]
seed = 0
learning_rate = 0.005
weight_decay = 0.001
dropout = 0.6
k_layer = 2
alpha = 0.1
edge_drop = 0

hidden_dim = 64
out_dim = 16
max_epoch = 200
patience = 100
mini_batch_flag = False

[KGCN]
seed = 0
weight_decay = 1e-4
lr = 0.002
in_dim = 16
out_dim = 16
batch_size = 128
n_neighbor = 8
aggregate = SUM
n_relation = 60
n_user = 1872
# epoch_iter = 100
max_epoch = 100
mini_batch_flag = True

[HeGAN]
seed = 0
lr_gen = 0.001
lr_dis = 0.001
wd_gen = 1e-5
wd_dis = 1e-5
sigma = 1.0
n_sample = 16
max_epoch = 100
emb_size = 64
epoch_dis = 10
epoch_gen = 5
mini_batch_flag = False
validation = True
patience = 10
label_smooth = 0.05

[general_HGNN]

gnn_type = gcnconv
dropout = 0.5
has_bn = true
activation = tanh
has_l2norm = true

hidden_dim = 64
max_epoch = 400
lr = 0.01

optimizer = Adam
weight_decay = 0.0001
patience = 40

layers_gnn = 4
layers_post_mp = 1
layers_pre_mp = 1
stage_type = stack

macro_func = attention
num_heads = 8
feat = 0
subgraph_extraction = metapath
mini_batch_flag = false

[homo_GNN]

gnn_type = gcnconv
dropout = 0.5
has_bn = true
activation = tanh
has_l2norm = true

hidden_dim = 64
max_epoch = 400
lr = 0.01

optimizer = Adam
weight_decay = 0.0001
patience = 40

layers_gnn = 4
layers_post_mp = 1
layers_pre_mp = 1
stage_type = stack

num_heads = 8
feat = 0
subgraph = metapath
mini_batch_flag = false

[HDE]
emb_dim = 128
num_neighbor = 5
use_bias = true
k_hop = 2
max_epoch = 400
batch_size = 32
max_dist = 3
lr = 0.001

[SimpleHGN]
hidden_dim = 256
num_layers = 3
num_heads = 8
feats_drop_rate = 0.2
slope = 0.05
edge_dim = 64
seed = 0
max_epoch = 500
patience = 100
lr = 0.001
weight_decay = 5e-4
beta = 0.05
residual = True
mini_batch_flag = True
fanout = 5
batch_size = 2048
use_uva = True

[GATNE-T]

learning_rate = 0.01
patience = 2
max_epoch = 5
batch_size = 256
num_workers = 4
dim = 200
edge_dim = 10
att_dim = 20
rw_length = 10
rw_walks = 20
window_size = 5
neg_size = 5
neighbor_samples = 10
score_fn = dot-product

[HetSANN]
lr = 0.0001
weight_decay = 0.0005
dropout = 0.2
seed = 0
hidden_dim = 64
num_layers = 2
num_heads = 16
max_epoch = 10000
patience = 100
slope = 0.2
residual = True
mini_batch_flag = True
batch_size = 2048
fanout = 5
use_uva = True

[ieHGCN]
num_layers = 5
hidden_dim = 64
attn_dim = 32
out_dim = 16
patience = 100
seed = 0
lr = 0.001
weight_decay = 5e-4
max_epoch = 3500
mini_batch_flag = True
fanout = 10
batch_size = 512
dropout = 0.2
bias = True
batchnorm = True

[HGAT]
num_layers = 3
hidden_dim = 64
attn_dim = 32
num_classes = 16
negative_slope = 0.2
patience = 100
seed = 0
lr = 0.01
weight_decay = 5e-4
max_epoch = 350

[HGSL]
# acm4GTN & dblp4GTN
undirected_relations = author-paper,paper-subject
# yelp4HGSL
; undirected_relations = b-l,b-s,b-u
gnn_dropout = 0
fs_eps = 0.8
fp_eps = 0.2
mp_eps = 0.6
hidden_dim = 128
num_heads = 3
gnn_emd_dim = 128
lr = 0.001
weight_decay = 0.0001
max_epoch = 200

[TransE]
seed = 0
patience = 3
batch_size = 100
neg_size = 13
dis_norm = 1
margin = 4
hidden_dim = 400
optimizer = SGD
lr = 1
weight_decay = 0.0001
max_epoch = 50
score_fn = transe
filtered = filtered
valid_percent = 0.01
test_percent = 0.1

[TransH]
seed = 0
patience = 3
batch_size = 100
neg_size = 13
dis_norm = 1
margin = 4
hidden_dim = 400
optimizer = SGD
lr = 1
weight_decay = 0.0001
max_epoch = 50
score_fn = transh
filtered = filtered
valid_percent = 0.01
test_percent = 0.1

[TransR]
seed = 0
patience = 3
batch_size = 100
neg_size = 13
dis_norm = 1
margin = 4
ent_dim = 400
rel_dim = 400
optimizer = SGD
lr = 1
weight_decay = 0.0001
max_epoch = 50
score_fn = transr
filtered = filtered
valid_percent = 0.01
test_percent = 0.1

[TransD]
seed = 0
patience = 3
batch_size = 100
neg_size = 13
dis_norm = 1
margin = 4
ent_dim = 400
rel_dim = 400
optimizer = SGD
lr = 1
weight_decay = 0.0001
max_epoch = 50
score_fn = transd
filtered = filtered
valid_percent = 0.01
test_percent = 0.1

[GIE]
seed = 0
patience = 3
batch_size = 100
neg_size = 13
dis_norm = 1
margin = 4
hidden_dim = 400
optimizer = SGD
lr = 1
weight_decay = 0.0001
max_epoch = 50
score_fn = gie
filtered = filtered
valid_percent = 0.01
test_percent = 0.1

[GIN]
hidden_dim=64
input_dim=64
out_dim=3
num_layers = 2
batch_size=128
lr=0.01
weight_decay=0.0009
mini_batch_flag = True
max_epoch = 350
patience = 100
learn_eps = False
aggregate = sum
fanout = -1

[RGAT]
;Input tensor dimension
in_dim = 64
;The number of layers
num_layers = 3
;The dimension of hidden layers tensor
hidden_dim = 64
patience = 100
seed = 0
lr = 0.01
weight_decay = 5e-4
max_epoch = 350
dropout = 0.2
;The number of attention heads
num_heads = 3
;Output tensor dimension
out_dim = 3

[Rsage]
;Input tensor dimension
in_dim = 64
;The number of layers
num_layers = 3
;The dimension of hidden layers tensor
hidden_dim = 64
patience = 100
seed = 0
lr = 0.01
weight_decay = 5e-4
max_epoch = 350
dropout = 0.2
;The type of aggregator, can be 'pool' or 'mean' or  'lstm' or 'gcn'
aggregator_type = pool
;Output tensor dimension
out_dim = 3

[MG2VEC]
learning_rate = 0.001
max_epoch = 3
dim = 128
batch_size = 512
num_workers = 0
sample_num = 10
alpha = 0.5
seed = 0

[DHNE]
lr = 1e-2
embedding_sizes = 32
prefix_path = 'model'
hidden_size = 64
epochs_to_train = 10
max_epoch = 20
batch_size = 16
alpha = 1
num_neg_samples = 5
seed = 2002
dim_features = [64, 64, 64]

[DiffMG]
lr = 0.01
wd = 0.001
dropout = 0.6
embedding_sizes = 64
max_epoch = 200
hidden_dim = 64
Amazon_train_seed = 1
Amazon_preprocess_seed = 3
Amazon_gen_neg_seed = 4
Amazon_search_seed = 0
attn_dim = 64
use_norm = True
out_nl = True
mini_batch_flag = False
search_lr = 0.01
search_wd = 0.001
search_alr = 3e-4
search_steps_s = 4
search_steps_t = 4
search_epochs = 100
search_eps= 0.5
search_decay = 0.9

[MeiREC]
lr = 0.001
weight_decay = 0.00001
vocab_size = 280000
train_epochs = 25
batch_num = 512
num_workers = 8
val_frequency = 1
save_frequency = 2

[AEHCL]
lr = 0.001
hidden_dim = 64
weight_intra_pair = 1.0
weight_intra_multi = 0.8
weight_inter = 0.2
num_of_attention_heads = 4
t = 1.0
batch_size = 64
weight_decay = 0
eval_epoch = 1
max_epoch = 6
neg_num = 10

[KGAT]
lr = 0.0001
max_epoch = 1000
stopping_steps = 20
;0: No pretrain, 1: Pretrain with the learned embeddings, 2: Pretrain with stored model.
use_pretrain = 1
seed = 2023
;Specify the type of the aggregation layer from {gcn, graphsage, bi-interaction}.
aggregation_type = bi-interaction
;User / entity Embedding size.
entity_dim = 64
;Relation Embedding size.
relation_dim = 64
;Output sizes of every aggregation layer.
conv_dim_list = [64, 32, 16]
;Dropout probability w.r.t. message dropout for each deep layer. 0: no dropout.
mess_dropout = [0.1, 0.1, 0.1]
cf_l2loss_lambda = 1e-5
kg_l2loss_lambda = 1e-5
cf_batch_size = 1024
kg_batch_size = 1024
test_batch_size = 1024
multi_gpu = False
;Calculate metric@K when evaluating.
K = 20

[DSSL]
epochs = 200
lr = 0.001
weight_decay = 1e-3
hidden_channels = 64
num_layers = 2
dropout = 0.5
normalize_features = True
seed = 0
display_step = 25
train_prop = 0.48
valid_prop = 0.32
batch_size = 1024
rand_split = True
embedding_dim = 10
neighbor_max = 5
cluster_num = 6
no_bn = False
alpha = 1
gamma =0.1
entropy = 0.0
tau =0.99
encoder = GCN
mlp_bool = 1
tao = 1
beta = 1
mlp_inference_bool = 1
neg_alpha = 0
load_json = 0

[HGCL]
batch = 8192
epochs = 400
wu1 = 0.8
wu2 = 0.2
wi1 = 0.8
wi2 = 0.2
lr = 0.055
topk = 10
hide_dim = 32
metareg = 0.15
ssl_temp = 0.5
ssl_ureg = 0.04
ssl_ireg = 0.05
ssl_reg = 0.01
ssl_beta = 0.32
rank = 3
Layers = 2
reg = 0.043
[lightGCN]
lr = 0.001
weight_decay = 0.0001
max_epoch = 1000
batch_size = 1024
embedding_size = 64
num_layers = 3
test_u_batch_size = 100
topks = 20
<<<<<<< HEAD
[SACN]
seed=12345
init_emb_size=200
gc1_emb_size=150
embedding_dim=200
input_dropout=0
dropout_rate=0.2
channels=200
kernel_size=5
gpu=5
lr=0.002
n_epochs=300
num_workers=2
eval_every=1
dataset_data=FB15k-237
batch_size=64
patience=100
decoder=transe
gamma=9.0
name=repro
n_layer=1
rat=False
wsi=False
wni=False
ss=-1
final_act=True
final_bn=False
final_drop=False
=======

[ExpressGNN]
embedding_size = 128
gcn_free_size = 127
slice_dim = 16
no_train = 0
filtered = filtered
hidden_dim = 64
num_epochs = 1
batchsize = 16
trans = 0
num_hops = 1
num_mlp_layers = 2
num_batches = 100
learning_rate = 0.0005
lr_decay_factor = 0.5
lr_decay_patience = 100
lr_decay_min = 0.00001
patience = 20
l2_coef = 0.0
observed_prob = 0.9
entropy_temp = 1
no_entropy = 0
rule_weights_learning = 1
learning_rate_rule_weights = 0.001
epoch_mode = 0
shuffle_sampling = 1
load_method = 0
load_s = 1
use_gcn = 1
filter_latent = 0
closed_world = 0

[Ingram]
margin = 2
lr = 5e-4
nle = 2
nlr = 2
d_e = 32
d_r = 32
hdr_e = 8
hdr_r = 4
num_bin = 10
num_epoch = 10000
validation_epoch = 200
num_head = 8
num_neg = 10

[RedGNN]
seed = 0
patience = 3
batch_size = 100
hidden_dim = 64
optimizer = Adam
lr = 0.005
weight_decay = 0.0002
max_epoch = 50
decay_rate = 0.991
attn_dim = 5
dropout = 0.21
act = idd
n_layer = 5
>>>>>>> daa455bb
<|MERGE_RESOLUTION|>--- conflicted
+++ resolved
@@ -905,7 +905,6 @@
 num_layers = 3
 test_u_batch_size = 100
 topks = 20
-<<<<<<< HEAD
 [SACN]
 seed=12345
 init_emb_size=200
@@ -934,7 +933,6 @@
 final_act=True
 final_bn=False
 final_drop=False
-=======
 
 [ExpressGNN]
 embedding_size = 128
@@ -996,5 +994,4 @@
 attn_dim = 5
 dropout = 0.21
 act = idd
-n_layer = 5
->>>>>>> daa455bb
+n_layer = 5