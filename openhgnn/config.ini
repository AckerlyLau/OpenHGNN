[General]
learning_rate = 0.01
weight_decay = 0.0001
dropout = 0.2
seed = 0
hidden_dim = 64
max_epoch = 50
patience = 200
mini_batch_flag = False

[NSHE]
learning_rate = 0.001
weight_decay = 0.00001
beta = 0.05
seed = 0
norm_emd_flag = True

project_dim = 128
context_dim = 64
emd_dim = 128

num_e_neg = 1
num_ns_neg = 4
max_epoch = 500
patience = 10

optimizer = adam
mini_batch_flag = False
[GTN]
learning_rate = 0.005
weight_decay = 0.001

hidden_dim = 128
out_dim = 16
num_channels = 2
num_layers = 2

seed = 0
max_epoch = 50
patience = 10

identity = True
norm_emd_flag = True
adaptive_lr_flag = True
mini_batch_flag = False

[MHNF]
learning_rate = 0.05
weight_decay = 0.001

;Hidden layer dimension
hidden_dim = 64
;Number of classification type.
out_dim = 16
;Number of conv channels
num_channels = 2
;Length of hybrid metapath
num_layers = 2

seed = 0
max_epoch = 50
patience = 10

;If True, the identity matrix will be added to relation matrix set
identity = False
;If True, the adjacency matrix will be normalized.
norm_emd_flag = True
;If True, the learning rate can be adaptived
adaptive_lr_flag = True
mini_batch_flag = False

[RSHN]
learning_rate = 0.005
weight_decay = 0.001
dropout = 0.2

seed = 1233
;Hidden layer dimension
hidden_dim = 16
max_epoch = 500
rw_len = 4
batch_size = 1000
;Number of Nodes Layers applied
num_node_layer = 2
;Number of Edges Layers applied
num_edge_layer = 2
patience = 50
validation = True
mini_batch_flag = False

[RHGNN]
learning_rate = 0.001
num_heads = 8
hidden_dim = 64
relation_hidden_units = 8
drop_out = 0.5
num_layers = 2
residual = True
batch_size = 80
node_neighbors_min_num = 10
optimizer = adam
weight_decay = 0.0
max_epoch = 100
patience = 50
mini_batch_flag = True
negative_slope = 0.2
norm = True
dropout = 0.2
n_heads = 4
category = movie
out_dim = 3
use_uva = False
fanout = -1

[RGCN]
learning_rate = 0.01
weight_decay = 0.0001
dropout = 0.2

seed = 0
in_dim = 64
hidden_dim = 64
# number of weight matrix bases
n_bases = 40
num_layers = 3

max_epoch = 50
patience = 50
batch_size = 128
fanout = 4

validation = True
use_self_loop = False
mini_batch_flag = True
use_uva = True

[CompGCN]
learning_rate = 0.01
weight_decay = 0.0001
dropout = 0.2

seed = 0
num_layers = 2
in_dim = 32
hidden_dim = 32
out_dim = 32
;We restrict the number of hidden units to 32. from paper

max_epoch = 500
patience = 100
;sub(subtraction) mult(multiplication) ccorr(circular-correlation)
comp_fn = sub
validation = True
mini_batch_flag = True
batch_size = 128
fanout = 4
[HetGNN]
seed = 0
learning_rate = 0.001
weight_decay = 0.00001

dim = 128
max_epoch = 500
batch_size = 64
window_size = 5
num_workers = 4
batches_per_epoch = 50

rw_length = 50
rw_walks = 10
rwr_prob = 0.5

patience = 20
mini_batch_flag = True

[Metapath2vec]
learning_rate = 0.01
# embedding dimension
dim = 128
max_epoch = 1
batch_size = 512
# context window size on a walk trace
window_size = 5
num_workers = 4
# walk length of one random walk
rw_length = 20
# number of random walks per node
rw_walks = 10
# number of negative nodes per positive sample
neg_size = 5
seed = 0
# key of meta path defined in dataset
meta_path_key = APVPA

[HERec]
learning_rate = 0.01
# embedding dimension
dim = 128
max_epoch = 1
batch_size = 128
# context window size on a walk trace
window_size = 2
num_workers = 4
rw_length = 100
# number of random walks per node
rw_walks = 10
# number of negative nodes per positive sample
neg_size = 5
seed = 0
# key of meta path defined in dataset
meta_path_key = APVPA

[HAN]
seed = 0
learning_rate = 0.005
weight_decay = 0.001
dropout = 0.6

hidden_dim = 128
out_dim = 16
; number of attention heads
num_heads = 8
max_epoch = 200
patience = 100
mini_batch_flag = False

[RoHe]
seed = 0
learning_rate = 0.005
weight_decay = 0.001
dropout = 0.6

hidden_dim = 128
out_dim = 16
; number of attention heads
num_heads = 8
max_epoch = 200
patience = 100
mini_batch_flag = False

[NARS]
seed = 0
learning_rate = 0.003
weight_decay = 0.001
dropout = 0.7
hidden_dim = 64
out_dim = 16
num_heads = 8
num_hops = 2
max_epoch = 200
mini_batch_flag = False
R = 2
patience = 100
input_dropout = True
cpu_preprocess = True
ff_layer = 2

[MAGNN]
seed = 0
learning_rate = 0.005
weight_decay = 0.001
dropout = 0.3

hidden_dim = 64
out_dim = 3

inter_attn_feats = 128
;The number of attention heads
num_heads = 8
;The number of layers
num_layers = 4

;Maximum number of epoches
max_epoch = 10
patience = 30

;the type of encoder, e.g ['RotateE', 'Average', 'Linear']
encoder_type = RotateE
mini_batch_flag = False
batch_size = 8
num_samples = 5

[HGNN_AC]
feats_drop_rate = 0.2
attn_vec_dim = 32
feats_opt = 110
loss_lambda = 0.2
src_node_type = 2
dropout = 0.1
num_heads = 8
HIN = MAGNN

[HGT]
seed = 0
learning_rate = 0.001
weight_decay = 0.0001
dropout = 0.4

batch_size = 5120
patience = 40
hidden_dim = 64
out_dim = 16
num_layers = 2
num_heads = 8
num_workers = 64
max_epoch = 500
mini_batch_flag = True
fanout = 5
norm = True
use_uva = True

[HeCo]
seed = 2
hidden_dim = 64
max_epoch = 10000
eva_lr = 0.05
eva_wd = 0
patience = 5
learning_rate = 0.0008
weight_decay = 0
tau = 0.8
feat_drop = 0.3
attn_drop = 0.5
sample_rate = author-7_subject-1
lam = 0.5
mini_batch_flag = False

[DMGI]
seed = 0
learning_rate = 0.0005
weight_decay = 0.0001
sc = 3
dropout = 0.5
reg_coef = 0.001
sup_coef = 0.1

patience = 20
hidden_dim = 64
num_heads = 1
max_epoch = 10000
isSemi = False
isBias = False
isAttn = False

[SLiCE]
data_name = amazon
num_walks_per_node = 1
beam_width = 4
max_length = 6
walk_type = dfs
batch_size = 128
outdir = ./openhgnn/output/SLiCE/amazon/
pretrained_embeddings = ./openhgnn/output/SLiCE/amazon/amazon.embed
n_pred = 1
max_pred = 1
lr = 0.0001
n_epochs = 300
get_bert_encoder_embeddings = False
checkpoint = 20
path_option = shortest
ft_batch_size = 100
d_model = 200
ft_d_ff = 512
ft_layer = ffn
ft_drop_rate = 0.1
ft_input_option = last4_cat
ft_lr = 0.00005
ft_n_epochs = 200
num_layers = 6
ft_checkpoint = 1000

[HPN]
seed = 0
learning_rate = 0.005
weight_decay = 0.001
dropout = 0.6
k_layer = 2
alpha = 0.1
edge_drop = 0

hidden_dim = 64
out_dim = 16
max_epoch = 200
patience = 100
mini_batch_flag = False

[KGCN]
seed = 0
weight_decay = 1e-4
lr = 0.002
in_dim = 16
out_dim = 16
batch_size = 128
n_neighbor = 8
aggregate = SUM
n_relation = 60
n_user = 1872
epoch_iter = 100
mini_batch_flag = True

[HeGAN]
seed = 0
lr_gen = 0.001
lr_dis = 0.001
wd_gen = 1e-5
wd_dis = 1e-5
sigma = 1.0
n_sample = 16
max_epoch = 100
emb_size = 64
epoch_dis = 10
epoch_gen = 5
mini_batch_flag = False
validation = True
patience = 10
label_smooth = 0.05

[general_HGNN]

gnn_type = gcnconv
dropout = 0.5
has_bn = true
activation = tanh
has_l2norm = true

hidden_dim = 64
max_epoch = 400
lr = 0.01

optimizer = Adam
weight_decay = 0.0001
patience = 40

layers_gnn = 4
layers_post_mp = 1
layers_pre_mp = 1
stage_type = stack

macro_func = attention
num_heads = 8
feat = 0
subgraph_extraction = metapath
mini_batch_flag = false

[homo_GNN]

gnn_type = gcnconv
dropout = 0.5
has_bn = true
activation = tanh
has_l2norm = true

hidden_dim = 64
max_epoch = 400
lr = 0.01

optimizer = Adam
weight_decay = 0.0001
patience = 40

layers_gnn = 4
layers_post_mp = 1
layers_pre_mp = 1
stage_type = stack

num_heads = 8
feat = 0
subgraph = metapath
mini_batch_flag = false

[HDE]
emb_dim = 128
num_neighbor = 5
use_bias = true
k_hop = 2
max_epoch = 400
batch_size = 32
max_dist = 3
lr = 0.001

[SimpleHGN]
hidden_dim = 256
num_layers = 3
num_heads = 8
feats_drop_rate = 0.2
slope = 0.05
edge_dim = 64
seed = 0
max_epoch = 500
patience = 100
lr = 0.001
weight_decay = 5e-4
beta = 0.05
residual = True
mini_batch_flag = True
fanout = 5
batch_size = 2048
use_uva = True

[GATNE-T]

learning_rate = 0.01
patience = 2
max_epoch = 5
batch_size = 256
num_workers = 4
dim = 200
edge_dim = 10
att_dim = 20
rw_length = 10
rw_walks = 20
window_size = 5
neg_size = 5
neighbor_samples = 10
score_fn = dot-product

[HetSANN]
lr = 0.0001
weight_decay = 0.0005
dropout = 0.2
seed = 0
hidden_dim = 64
num_layers = 2
num_heads = 16
max_epoch = 10000
patience = 100
slope = 0.2
residual = True
mini_batch_flag = True
batch_size = 2048
fanout = 5
use_uva = True

[ieHGCN]
num_layers = 5
hidden_dim = 64
attn_dim = 32
out_dim = 16
patience = 100
seed = 0
lr = 0.001
weight_decay = 5e-4
max_epoch = 3500
mini_batch_flag = True
fanout = 10
batch_size = 512
dropout = 0.2
bias = True
batchnorm = True

[HGAT]
num_layers = 3
hidden_dim = 64
attn_dim = 32
num_classes = 16
negative_slope = 0.2
patience = 100
seed = 0
lr = 0.01
weight_decay = 5e-4
max_epoch = 350

[HGSL]
# acm4GTN & dblp4GTN
undirected_relations = author-paper,paper-subject
# yelp4HGSL
; undirected_relations = b-l,b-s,b-u
gnn_dropout = 0
fs_eps = 0.8
fp_eps = 0.2
mp_eps = 0.6
hidden_dim = 128
num_heads = 3
gnn_emd_dim = 128
lr = 0.001
weight_decay = 0.0001
max_epoch = 200

[TransE]
seed = 0
patience = 3
batch_size = 100
neg_size = 13
dis_norm = 1
margin = 4
hidden_dim = 400
optimizer = SGD
lr = 1
weight_decay = 0.0001
max_epoch = 50
score_fn = transe
filtered = filtered
valid_percent = 0.01
test_percent = 0.1

[TransH]
seed = 0
patience = 3
batch_size = 100
neg_size = 13
dis_norm = 1
margin = 4
hidden_dim = 400
optimizer = SGD
lr = 1
weight_decay = 0.0001
max_epoch = 50
score_fn = transh
filtered = filtered
valid_percent = 0.01
test_percent = 0.1

[TransR]
seed = 0
patience = 3
batch_size = 100
neg_size = 13
dis_norm = 1
margin = 4
ent_dim = 400
rel_dim = 400
optimizer = SGD
lr = 1
weight_decay = 0.0001
max_epoch = 50
score_fn = transr
filtered = filtered
valid_percent = 0.01
test_percent = 0.1

[TransD]
seed = 0
patience = 3
batch_size = 100
neg_size = 13
dis_norm = 1
margin = 4
ent_dim = 400
rel_dim = 400
optimizer = SGD
lr = 1
weight_decay = 0.0001
max_epoch = 50
score_fn = transd
filtered = filtered
valid_percent = 0.01
test_percent = 0.1

[GIE]
seed = 0
patience = 3
batch_size = 100
neg_size = 13
dis_norm = 1
margin = 4
hidden_dim = 400
optimizer = SGD
lr = 1
weight_decay = 0.0001
max_epoch = 50
score_fn = gie
filtered = filtered
valid_percent = 0.01
test_percent = 0.1

[GIN]
hidden_dim=64
input_dim=64
out_dim=3
num_layers = 2
batch_size=128
lr=0.01
weight_decay=0.0009
mini_batch_flag = True
max_epoch = 350
patience = 100
learn_eps = False
aggregate = sum
fanout = -1

[RGAT]
;Input tensor dimension
in_dim = 64
;The number of layers
num_layers = 3
;The dimension of hidden layers tensor
hidden_dim = 64
patience = 100
seed = 0
lr = 0.01
weight_decay = 5e-4
max_epoch = 350
dropout = 0.2
;The number of attention heads
num_heads = 3
;Output tensor dimension
out_dim = 3

[Rsage]
;Input tensor dimension
in_dim = 64
;The number of layers
num_layers = 3
;The dimension of hidden layers tensor
hidden_dim = 64
patience = 100
seed = 0
lr = 0.01
weight_decay = 5e-4
max_epoch = 350
dropout = 0.2
;The type of aggregator, can be 'pool' or 'mean' or  'lstm' or 'gcn'
aggregator_type = pool
;Output tensor dimension
out_dim = 3

[MG2VEC]
learning_rate = 0.001
max_epoch = 3
dim = 128
batch_size = 512
num_workers = 0
sample_num = 10
alpha = 0.5
seed = 0

[DHNE]
lr = 1e-2
embedding_sizes = 32
prefix_path = 'model'
hidden_size = 64
epochs_to_train = 10
max_epoch = 20
batch_size = 16
alpha = 1
num_neg_samples = 5
seed = 2002
dim_features = [64, 64, 64]

[DiffMG]
lr = 0.01
wd = 0.001
dropout = 0.6
embedding_sizes = 64
max_epoch = 200
hidden_dim = 64
Amazon_train_seed = 1
Amazon_preprocess_seed = 3
Amazon_gen_neg_seed = 4
Amazon_search_seed = 0
attn_dim = 64
use_norm = True
out_nl = True
mini_batch_flag = False
search_lr = 0.01
search_wd = 0.001
search_alr = 3e-4
search_steps_s = 4
search_steps_t = 4
search_epochs = 100
search_eps= 0.5
search_decay = 0.9

[MeiREC]
lr = 0.001
weight_decay = 0.00001
vocab_size = 280000
train_epochs = 25
batch_num = 512
num_workers = 8
val_frequency = 1
save_frequency = 2

<<<<<<< HEAD
[AEHCL]
lr = 0.001
hidden_dim = 64
weight_intra_pair = 1.0
weight_intra_multi = 0.8
weight_inter = 0.2
num_of_attention_heads = 4
t = 1.0
batch_size = 64
weight_decay = 0
eval_epoch = 1
max_epoch = 6
neg_num = 10
=======
[KGAT]
lr = 0.0001
max_epoch = 1000
stopping_steps = 20
;0: No pretrain, 1: Pretrain with the learned embeddings, 2: Pretrain with stored model.
use_pretrain = 1
seed = 2023
;Specify the type of the aggregation layer from {gcn, graphsage, bi-interaction}.
aggregation_type = bi-interaction
;User / entity Embedding size.
entity_dim = 64
;Relation Embedding size.
relation_dim = 64
;Output sizes of every aggregation layer.
conv_dim_list = [64, 32, 16]
;Dropout probability w.r.t. message dropout for each deep layer. 0: no dropout.
mess_dropout = [0.1, 0.1, 0.1]
cf_l2loss_lambda = 1e-5
kg_l2loss_lambda = 1e-5
cf_batch_size = 1024
kg_batch_size = 1024
test_batch_size = 1024
multi_gpu = False
;Calculate metric@K when evaluating.
K = 20
>>>>>>> 2a613b63
<|MERGE_RESOLUTION|>--- conflicted
+++ resolved
@@ -771,7 +771,6 @@
 val_frequency = 1
 save_frequency = 2
 
-<<<<<<< HEAD
 [AEHCL]
 lr = 0.001
 hidden_dim = 64
@@ -785,7 +784,7 @@
 eval_epoch = 1
 max_epoch = 6
 neg_num = 10
-=======
+
 [KGAT]
 lr = 0.0001
 max_epoch = 1000
@@ -810,5 +809,4 @@
 test_batch_size = 1024
 multi_gpu = False
 ;Calculate metric@K when evaluating.
-K = 20
->>>>>>> 2a613b63
+K = 20