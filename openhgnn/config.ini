--- conflicted
+++ resolved
@@ -788,7 +788,6 @@
 val_frequency = 1
 save_frequency = 2
 
-<<<<<<< HEAD
 [AEHCL]
 lr = 0.001
 hidden_dim = 64
@@ -858,7 +857,7 @@
 mlp_inference_bool = 1
 neg_alpha = 0
 load_json = 0
-=======
+
 [HGCL]
 batch = 8192
 epochs = 400
@@ -877,5 +876,4 @@
 ssl_beta = 0.32
 rank = 3
 Layers = 2
-reg = 0.043
->>>>>>> a8f8928e
+reg = 0.043