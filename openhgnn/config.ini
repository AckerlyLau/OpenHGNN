--- conflicted
+++ resolved
@@ -905,7 +905,7 @@
 num_layers = 3
 test_u_batch_size = 100
 topks = 20
-<<<<<<< HEAD
+
 [AdapropT]
 data_path = data/family/
 layers=8
@@ -936,7 +936,6 @@
 [AdapropI]
 data_path=./data/fb237_v1
 seed=1234
-=======
 
 [LTE]
 model_name_GCN=LTE_Transe
@@ -1068,5 +1067,4 @@
 attn_dim = 5
 dropout = 0.21
 act = idd
-n_layer = 5
->>>>>>> 4dadd379
+n_layer = 5