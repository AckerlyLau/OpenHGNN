--- conflicted
+++ resolved
@@ -2,7 +2,4 @@
 from .dgl_graph import *
 from .utils import *
 from .evaluator import *
-<<<<<<< HEAD
-=======
 from .logger import Logger
->>>>>>> 143aa56f
