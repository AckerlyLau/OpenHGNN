--- conflicted
+++ resolved
@@ -63,10 +63,8 @@
         'SHGP': 'SHGP_trainer',
         'HGCL': 'hgcltrainer',
         'lightGCN': 'lightGCN_trainer',
-<<<<<<< HEAD
         'Grail': 'Grail_trainer',
         'ComPILE': 'ComPILE_trainer',
-=======
         'Adaprop':'AdapropT_trainer',
         'AdapropI':'AdapropI_trainer',
         'LTE':'LTE_trainer',
@@ -74,7 +72,6 @@
         'ExpressGNN': 'ExpressGNN_trainer',
         'NBF':'NBF_trainer',
         'Ingram': 'Ingram_trainer',
->>>>>>> 693825db
     }
     immutable_params = ['model', 'dataset', 'task']
 
