--- conflicted
+++ resolved
@@ -63,14 +63,11 @@
         'SHGP': 'SHGP_trainer',
         'HGCL': 'hgcltrainer',
         'lightGCN': 'lightGCN_trainer',
-<<<<<<< HEAD
         'LTE':'LTE_trainer',
-=======
         'SACN':'SACN_trainer',
         'ExpressGNN': 'ExpressGNN_trainer',
         'NBF':'NBF_trainer',
         'Ingram': 'Ingram_trainer',
->>>>>>> b088e7ac
     }
     immutable_params = ['model', 'dataset', 'task']
 
