import os.path
from .config import Config
from .utils import set_random_seed, set_best_config, Logger
from .trainerflow import build_flow
from .auto import hpo_experiment

__all__ = ['Experiment']


class Experiment(object):
    r"""Experiment.

    Parameters
    ----------
    model : str or nn.Module
        Name of the model or a hetergenous gnn model provided by the user.
    dataset : str or DGLDataset
        Name of the model or a DGLDataset provided by the user.
    use_best_config: bool
        Whether to load the best config of specific models and datasets. Default: False
    load_from_pretrained : bool
        Whether to load the model from the checkpoint. Default: False
    hpo_search_space :
        Search space for hyperparameters.
    hpo_trials : int
        Number of trials for hyperparameter search.
    Examples
    --------
    >>> experiment = Experiment(model='RGCN', dataset='imdb4GTN', task='node_classification', gpu=-1)
    >>> experiment.run()
    """

    default_conf_path = os.path.join(os.path.dirname(os.path.abspath(__file__)), 'config.ini')
    specific_trainerflow = {
        'HetGNN': 'hetgnntrainer',
        'HGNN_AC': 'node_classification_ac',
        'NSHE': 'nshetrainer',
        'HeCo': 'HeCo_trainer',
        'DMGI': 'DMGI_trainer',
        'KGCN': 'kgcntrainer',
        'Metapath2vec': 'mp2vec_trainer',
        'HERec': 'herec_trainer',
        'SLiCE': 'slicetrainer',
        'HeGAN': 'HeGAN_trainer',
        'HDE': 'hde_trainer',
        'GATNE-T': 'GATNE_trainer',
        'TransE': 'TransX_trainer',
        'TransH': 'TransX_trainer',
        'TransR': 'TransX_trainer',
        'TransD': 'TransX_trainer',
        'GIE': 'TransX_trainer',
        'HAN': {
            'node_classification': 'han_nc_trainer',
            'link_prediction': 'han_lp_trainer',
        },
        'RoHe': 'RoHe_trainer',
        'Mg2vec': 'mg2vec_trainer',
        'DHNE': 'DHNE_trainer',
        'DiffMG': 'DiffMG_trainer',
        'MeiREC': 'MeiREC_trainer',
<<<<<<< HEAD
        'KGAT': 'KGAT_trainer'
=======
        'SHGP': 'SHGP_trainer'
>>>>>>> 50ad8343
    }
    immutable_params = ['model', 'dataset', 'task']

    def __init__(self, model, dataset, task,
                 gpu: int = -1,
                 use_best_config: bool = False,
                 load_from_pretrained: bool = False,
                 hpo_search_space=None,
                 hpo_trials: int = 100,
                 output_dir: str = "./openhgnn/output",
                 conf_path: str = default_conf_path,
                 **kwargs):
        self.config = Config(file_path=conf_path, model=model, dataset=dataset, task=task, gpu=gpu)
        self.config.model = model
        self.config.dataset = dataset
        self.config.task = task
        self.config.gpu = gpu
        self.config.use_best_config = use_best_config
        # self.config.use_hpo = use_hpo
        self.config.load_from_pretrained = load_from_pretrained
        self.config.output_dir = os.path.join(output_dir, self.config.model_name)
        # self.config.seed = seed
        self.config.hpo_search_space = hpo_search_space
        self.config.hpo_trials = hpo_trials

        if not getattr(self.config, 'seed', False):
            self.config.seed = 0
        if use_best_config:
            self.config = set_best_config(self.config)
        self.set_params(**kwargs)
        print(self)

    def set_params(self, **kwargs):
        for key, value in kwargs.items():
            assert key not in self.immutable_params
            self.config.__setattr__(key, value)

    def run(self):
        """ run the experiment """

        # 'line_profiler_func' is for internal use in profiling code execution time, here is an example to use it:
        # from openhgnn import Experiment
        # from openhgnn.trainerflow import NodeClassification
        # Experiment(model='RGCN', dataset='acm4GTN', task='node_classification', gpu=-1, max_epoch=1, line_profiler_func=[NodeClassification.train, ]).run()

        if hasattr(self.config, 'line_profiler_func'):
            from line_profiler import LineProfiler
            prof = LineProfiler
            for func in self.config.line_profiler_func:
                prof = prof(func)
            prof.enable_by_count()

        self.config.logger = Logger(self.config)
        set_random_seed(self.config.seed)
        trainerflow = self.specific_trainerflow.get(self.config.model, self.config.task)
        if type(trainerflow) is not str:
            trainerflow = trainerflow.get(self.config.task)
        if self.config.hpo_search_space is not None:
            # hyper-parameter search
            hpo_experiment(self.config, trainerflow)
        else:
            flow = build_flow(self.config, trainerflow)
            result = flow.train()
            if hasattr(self.config, 'line_profiler_func'):
                prof.print_stats()
            return result

    def __repr__(self):
        basic_info = '------------------------------------------------------------------------------\n' \
                     ' Basic setup of this experiment: \n' \
                     '     model: {}    \n' \
                     '     dataset: {}   \n' \
                     '     task: {}. \n' \
                     ' This experiment has following parameters. You can use set_params to edit them.\n' \
                     ' Use print(experiment) to print this information again.\n' \
                     '------------------------------------------------------------------------------\n'. \
            format(self.config.model_name, self.config.dataset_name, self.config.task)
        params_info = ''
        for attr in dir(self.config):
            if '__' not in attr and attr not in self.immutable_params:
                params_info += '{}: {}\n'.format(attr, getattr(self.config, attr))
        return basic_info + params_info<|MERGE_RESOLUTION|>--- conflicted
+++ resolved
@@ -58,11 +58,8 @@
         'DHNE': 'DHNE_trainer',
         'DiffMG': 'DiffMG_trainer',
         'MeiREC': 'MeiREC_trainer',
-<<<<<<< HEAD
         'KGAT': 'KGAT_trainer'
-=======
         'SHGP': 'SHGP_trainer'
->>>>>>> 50ad8343
     }
     immutable_params = ['model', 'dataset', 'task']
 
