import os.path
from .config import Config
from .utils import set_random_seed, set_best_config, Logger
from .trainerflow import build_flow
from .auto import hpo_experiment

__all__ = ['Experiment']


class Experiment(object):
    r"""Experiment.

    Parameters
    ----------
    model : str or nn.Module
        Name of the model or a hetergenous gnn model provided by the user.
    dataset : str or DGLDataset
        Name of the model or a DGLDataset provided by the user.
    use_best_config: bool
        Whether to load the best config of specific models and datasets. Default: False
    load_from_pretrained : bool
        Whether to load the model from the checkpoint. Default: False
    hpo_search_space :
        Search space for hyperparameters.
    hpo_trials : int
        Number of trials for hyperparameter search.
    Examples
    --------
    >>> experiment = Experiment(model='RGCN', dataset='imdb4GTN', task='node_classification', gpu=-1)
    >>> experiment.run()
    """

    default_conf_path = os.path.join(os.path.dirname(os.path.abspath(__file__)), 'config.ini')
    specific_trainerflow = {
        'HetGNN': 'hetgnntrainer',
        'HGNN_AC': 'node_classification_ac',
        'NSHE': 'nshetrainer',
        'HeCo': 'HeCo_trainer',
        'DMGI': 'DMGI_trainer',
        'KGCN': 'kgcntrainer',
        'Metapath2vec': 'mp2vec_trainer',
        'HERec': 'herec_trainer',
        'SLiCE': 'slicetrainer',
        'HeGAN': 'HeGAN_trainer',
        'HDE': 'hde_trainer',
        'GATNE-T': 'GATNE_trainer',
        'TransE': 'TransX_trainer',
        'TransH': 'TransX_trainer',
        'TransR': 'TransX_trainer',
        'TransD': 'TransX_trainer',
        'GIE': 'TransX_trainer',
        'HAN': {
            'node_classification': 'han_nc_trainer',
            'link_prediction': 'han_lp_trainer',
        },
        'RoHe': 'RoHe_trainer',
        'Mg2vec': 'mg2vec_trainer',
        'DHNE': 'DHNE_trainer',
        'DiffMG': 'DiffMG_trainer',
        'MeiREC': 'MeiREC_trainer',
<<<<<<< HEAD
        'KGAT': 'KGAT_trainer'
        'SHGP': 'SHGP_trainer'
=======
        'HGCL': 'hgcltrainer',
>>>>>>> a8f8928e
    }
    immutable_params = ['model', 'dataset', 'task']

    def __init__(self, model, dataset, task,
                 gpu: int = -1,
                 use_best_config: bool = False,
                 load_from_pretrained: bool = False,
                 hpo_search_space=None,
                 hpo_trials: int = 100,
                 output_dir: str = "./openhgnn/output",
                 conf_path: str = default_conf_path,
                 **kwargs):
        self.config = Config(file_path=conf_path, model=model, dataset=dataset, task=task, gpu=gpu)
        self.config.model = model
        self.config.dataset = dataset
        self.config.task = task
        self.config.gpu = gpu
        self.config.use_best_config = use_best_config
        # self.config.use_hpo = use_hpo
        self.config.load_from_pretrained = load_from_pretrained
        self.config.output_dir = os.path.join(output_dir, self.config.model_name)
        # self.config.seed = seed
        self.config.hpo_search_space = hpo_search_space
        self.config.hpo_trials = hpo_trials

        if not getattr(self.config, 'seed', False):
            self.config.seed = 0
        if use_best_config:
            self.config = set_best_config(self.config)
        self.set_params(**kwargs)
        print(self)

    def set_params(self, **kwargs):
        for key, value in kwargs.items():
            assert key not in self.immutable_params
            self.config.__setattr__(key, value)

    def run(self):
        """ run the experiment """

        # 'line_profiler_func' is for internal use in profiling code execution time, here is an example to use it:
        # from openhgnn import Experiment
        # from openhgnn.trainerflow import NodeClassification
        # Experiment(model='RGCN', dataset='acm4GTN', task='node_classification', gpu=-1, max_epoch=1, line_profiler_func=[NodeClassification.train, ]).run()

        if hasattr(self.config, 'line_profiler_func'):
            from line_profiler import LineProfiler
            prof = LineProfiler
            for func in self.config.line_profiler_func:
                prof = prof(func)
            prof.enable_by_count()

        self.config.logger = Logger(self.config)
        set_random_seed(self.config.seed)
        trainerflow = self.specific_trainerflow.get(self.config.model, self.config.task)
        if type(trainerflow) is not str:
            trainerflow = trainerflow.get(self.config.task)
        if self.config.hpo_search_space is not None:
            # hyper-parameter search
            hpo_experiment(self.config, trainerflow)
        else:
            flow = build_flow(self.config, trainerflow)
            result = flow.train()
            if hasattr(self.config, 'line_profiler_func'):
                prof.print_stats()
            return result

    def __repr__(self):
        basic_info = '------------------------------------------------------------------------------\n' \
                     ' Basic setup of this experiment: \n' \
                     '     model: {}    \n' \
                     '     dataset: {}   \n' \
                     '     task: {}. \n' \
                     ' This experiment has following parameters. You can use set_params to edit them.\n' \
                     ' Use print(experiment) to print this information again.\n' \
                     '------------------------------------------------------------------------------\n'. \
            format(self.config.model_name, self.config.dataset_name, self.config.task)
        params_info = ''
        for attr in dir(self.config):
            if '__' not in attr and attr not in self.immutable_params:
                params_info += '{}: {}\n'.format(attr, getattr(self.config, attr))
        return basic_info + params_info<|MERGE_RESOLUTION|>--- conflicted
+++ resolved
@@ -58,12 +58,9 @@
         'DHNE': 'DHNE_trainer',
         'DiffMG': 'DiffMG_trainer',
         'MeiREC': 'MeiREC_trainer',
-<<<<<<< HEAD
         'KGAT': 'KGAT_trainer'
         'SHGP': 'SHGP_trainer'
-=======
         'HGCL': 'hgcltrainer',
->>>>>>> a8f8928e
     }
     immutable_params = ['model', 'dataset', 'task']
 
