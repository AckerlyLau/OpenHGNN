import os.path
from .config import Config
from .utils import set_random_seed, set_best_config, Logger
from .trainerflow import build_flow
from .auto import hpo_experiment

__all__ = ['Experiment']


class Experiment(object):
    r"""Experiment.

    Parameters
    ----------
    model : str or nn.Module
        Name of the model or a hetergenous gnn model provided by the user.
    dataset : str or DGLDataset
        Name of the model or a DGLDataset provided by the user.
    use_best_config: bool
        Whether to load the best config of specific models and datasets. Default: False
    load_from_pretrained : bool
        Whether to load the model from the checkpoint. Default: False
    hpo_search_space :
        Search space for hyperparameters.
    hpo_trials : int
        Number of trials for hyperparameter search.
    Examples
    --------
    >>> experiment = Experiment(model='RGCN', dataset='imdb4GTN', task='node_classification', gpu=-1)
    >>> experiment.run()
    """

    default_conf_path = os.path.join(os.path.dirname(os.path.abspath(__file__)), 'config.ini')
    specific_trainerflow = {
        'HetGNN': 'hetgnntrainer',
        'HGNN_AC': 'node_classification_ac',
        'NSHE': 'nshetrainer',
        'HeCo': 'HeCo_trainer',
        'DMGI': 'DMGI_trainer',
        'KGCN': 'kgcntrainer',
        'Metapath2vec': 'mp2vec_trainer',
        'HERec': 'herec_trainer',
        'SLiCE': 'slicetrainer',
        'HeGAN': 'HeGAN_trainer',
        'HDE': 'hde_trainer',
        'GATNE-T': 'GATNE_trainer',
        'TransE': 'TransX_trainer',
        'TransH': 'TransX_trainer',
        'TransR': 'TransX_trainer',
        'TransD': 'TransX_trainer',
        'GIE': 'TransX_trainer',
        'HAN': {
            'node_classification': 'han_nc_trainer',
            'link_prediction': 'han_lp_trainer',
        },
        'RoHe': 'RoHe_trainer',
        'Mg2vec': 'mg2vec_trainer',
        'DHNE': 'DHNE_trainer',
        'DiffMG': 'DiffMG_trainer',
        'MeiREC': 'MeiREC_trainer',
        'KGAT': 'KGAT_trainer',
        'SHGP': 'SHGP_trainer',
        'HGCL': 'hgcltrainer',
        'lightGCN': 'lightGCN_trainer',
<<<<<<< HEAD
        'ExpressGNN': 'ExpressGNN_trainer'
=======
        'NBF':'NBF_trainer',
        'Ingram': 'Ingram_trainer',
>>>>>>> 45758a09
    }
    immutable_params = ['model', 'dataset', 'task']

    def __init__(self, model, dataset, task,
                 gpu: int = -1,
                 use_best_config: bool = False,
                 load_from_pretrained: bool = False,
                 hpo_search_space=None,
                 hpo_trials: int = 100,
                 output_dir: str = "./openhgnn/output",
                 conf_path: str = default_conf_path,
                 **kwargs):
        self.config = Config(file_path=conf_path, model=model, dataset=dataset, task=task, gpu=gpu)
        self.config.model = model
        self.config.dataset = dataset
        self.config.task = task
        self.config.gpu = gpu
        self.config.use_best_config = use_best_config
        # self.config.use_hpo = use_hpo
        self.config.load_from_pretrained = load_from_pretrained
        self.config.output_dir = os.path.join(output_dir, self.config.model_name)
        # self.config.seed = seed
        self.config.hpo_search_space = hpo_search_space
        self.config.hpo_trials = hpo_trials

        if not getattr(self.config, 'seed', False):
            self.config.seed = 0
        if use_best_config:
            self.config = set_best_config(self.config)
        self.set_params(**kwargs)
        print(self)

    def set_params(self, **kwargs):
        for key, value in kwargs.items():
            assert key not in self.immutable_params
            self.config.__setattr__(key, value)

    def run(self):
        """ run the experiment """

        # 'line_profiler_func' is for internal use in profiling code execution time, here is an example to use it:
        # from openhgnn import Experiment
        # from openhgnn.trainerflow import NodeClassification
        # Experiment(model='RGCN', dataset='acm4GTN', task='node_classification', gpu=-1, max_epoch=1, line_profiler_func=[NodeClassification.train, ]).run()

        if hasattr(self.config, 'line_profiler_func'):
            from line_profiler import LineProfiler
            prof = LineProfiler
            for func in self.config.line_profiler_func:
                prof = prof(func)
            prof.enable_by_count()

        self.config.logger = Logger(self.config)
        set_random_seed(self.config.seed)
        trainerflow = self.specific_trainerflow.get(self.config.model, self.config.task)
        if type(trainerflow) is not str:
            trainerflow = trainerflow.get(self.config.task)
        if self.config.hpo_search_space is not None:
            # hyper-parameter search
            hpo_experiment(self.config, trainerflow)
        else:
            flow = build_flow(self.config, trainerflow)
            result = flow.train()
            if hasattr(self.config, 'line_profiler_func'):
                prof.print_stats()
            return result

    def __repr__(self):
        basic_info = '------------------------------------------------------------------------------\n' \
                     ' Basic setup of this experiment: \n' \
                     '     model: {}    \n' \
                     '     dataset: {}   \n' \
                     '     task: {}. \n' \
                     ' This experiment has following parameters. You can use set_params to edit them.\n' \
                     ' Use print(experiment) to print this information again.\n' \
                     '------------------------------------------------------------------------------\n'. \
            format(self.config.model_name, self.config.dataset_name, self.config.task)
        params_info = ''
        for attr in dir(self.config):
            if '__' not in attr and attr not in self.immutable_params:
                params_info += '{}: {}\n'.format(attr, getattr(self.config, attr))
        return basic_info + params_info<|MERGE_RESOLUTION|>--- conflicted
+++ resolved
@@ -62,12 +62,9 @@
         'SHGP': 'SHGP_trainer',
         'HGCL': 'hgcltrainer',
         'lightGCN': 'lightGCN_trainer',
-<<<<<<< HEAD
         'ExpressGNN': 'ExpressGNN_trainer'
-=======
         'NBF':'NBF_trainer',
         'Ingram': 'Ingram_trainer',
->>>>>>> 45758a09
     }
     immutable_params = ['model', 'dataset', 'task']
 
