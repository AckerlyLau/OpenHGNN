--- conflicted
+++ resolved
@@ -63,13 +63,10 @@
         'SHGP': 'SHGP_trainer',
         'HGCL': 'hgcltrainer',
         'lightGCN': 'lightGCN_trainer',
-<<<<<<< HEAD
         'SACN':'SACN_trainer',
-=======
         'ExpressGNN': 'ExpressGNN_trainer',
         'NBF':'NBF_trainer',
         'Ingram': 'Ingram_trainer',
->>>>>>> daa455bb
     }
     immutable_params = ['model', 'dataset', 'task']
 
