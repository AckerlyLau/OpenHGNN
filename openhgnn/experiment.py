--- conflicted
+++ resolved
@@ -62,11 +62,8 @@
         'SHGP': 'SHGP_trainer',
         'HGCL': 'hgcltrainer',
         'lightGCN': 'lightGCN_trainer',
-<<<<<<< HEAD
         'NBF':'NBF_trainer',
-=======
         'Ingram': 'Ingram_trainer',
->>>>>>> 65a61c35
     }
     immutable_params = ['model', 'dataset', 'task']
 
