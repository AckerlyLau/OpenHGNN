--- conflicted
+++ resolved
@@ -63,16 +63,13 @@
         'SHGP': 'SHGP_trainer',
         'HGCL': 'hgcltrainer',
         'lightGCN': 'lightGCN_trainer',
-<<<<<<< HEAD
         'Adaprop':'AdapropT_trainer',
         'AdapropI':'AdapropI_trainer',
-=======
         'LTE':'LTE_trainer',
         'SACN':'SACN_trainer',
         'ExpressGNN': 'ExpressGNN_trainer',
         'NBF':'NBF_trainer',
         'Ingram': 'Ingram_trainer',
->>>>>>> 4dadd379
     }
     immutable_params = ['model', 'dataset', 'task']
 
