--- conflicted
+++ resolved
@@ -810,7 +810,6 @@
             self.max_epoch = conf.getint("MeiREC", "train_epochs")
             self.batch_num = conf.getint("MeiREC", "batch_num")
 
-<<<<<<< HEAD
         elif self.model_name == 'AEHCL':
             self.lr = conf.getfloat("AEHCL", "lr")
             self.hidden_dim = conf.getint("AEHCL", "hidden_dim")
@@ -890,10 +889,6 @@
             self.compress_ratio = conf.getfloat("SHGP", 'compress_ratio')
             self.cuda = conf.getint("SHGP", 'cuda')
 
-        if hasattr(self, 'device'):
-            self.device = th.device(self.device)
-        elif gpu == -1:
-=======
         elif model == 'HGCL':
             self.lr = conf.getfloat("HGCL", "lr")
             self.batch = conf.getint("HGCL", "batch")
@@ -914,8 +909,9 @@
             self.rank = conf.getint("HGCL", "rank")
             self.Layers = conf.getint("HGCL", "Layers")
             
-        if gpu == -1:
->>>>>>> a8f8928e
+        if hasattr(self, 'device'):
+            self.device = th.device(self.device)
+        elif gpu == -1:
             self.device = th.device('cpu')
         elif gpu >= 0:
             if not th.cuda.is_available():
