import configparser
import numpy as np
import torch as th
from .utils.activation import act_dict
import warnings


class Config(object):
    def __init__(self, file_path, model, dataset, task, gpu):
        conf = configparser.ConfigParser()
        try:
            conf.read(file_path)
        except:
            print("failed!")
        # training dataset path
        self.seed = 0
        self.patience = 1
        self.max_epoch = 1
        self.task = task
        self.model = model
        self.dataset = dataset
        if isinstance(dataset, str):
            self.dataset_name = dataset
        else:
            self.dataset_name = self.dataset.name
        if isinstance(model, str):
            self.model_name = model
        else:
            self.model_name = type(self.model).__name__
        self.optimizer = 'Adam'
        # custom model
        if isinstance(model, th.nn.Module):
            self.lr = conf.getfloat("General", "learning_rate")
            self.dropout = conf.getfloat("General", "dropout")
            self.max_epoch = conf.getint("General", "max_epoch")
            self.weight_decay = conf.getfloat("General", "weight_decay")
            self.hidden_dim = conf.getint("General", "hidden_dim")
            self.seed = conf.getint("General", "seed")
            self.patience = conf.getint("General", "patience")
            self.mini_batch_flag = conf.getboolean("General", "mini_batch_flag")
        elif self.model_name == "NSHE":
            self.dim_size = {}
            self.dim_size['emd'] = conf.getint("NSHE", "emd_dim")
            self.dim_size['context'] = conf.getint("NSHE", "context_dim")
            self.dim_size['project'] = conf.getint("NSHE", "project_dim")

            self.lr = conf.getfloat("NSHE", "learning_rate")
            self.weight_decay = conf.getfloat("NSHE", "weight_decay")
            self.beta = conf.getfloat("NSHE", "beta")
            self.seed = conf.getint("NSHE", "seed")
            np.random.seed(self.seed)
            self.max_epoch = conf.getint("NSHE", "max_epoch")
            self.patience = conf.getint("NSHE", "patience")
            self.num_e_neg = conf.getint("NSHE", "num_e_neg")
            self.num_ns_neg = conf.getint("NSHE", "num_ns_neg")
            self.norm_emd_flag = conf.get("NSHE", "norm_emd_flag")
            self.mini_batch_flag = conf.getboolean("NSHE", "mini_batch_flag")

        elif self.model_name in ["GTN", "fastGTN"]:
            self.lr = conf.getfloat("GTN", "learning_rate")
            self.weight_decay = conf.getfloat("GTN", "weight_decay")
            self.seed = conf.getint("GTN", "seed")
            # np.random.seed(self.seed)

            self.hidden_dim = conf.getint("GTN", "hidden_dim")
            self.out_dim = conf.getint("GTN", "out_dim")
            self.num_channels = conf.getint("GTN", "num_channels")
            self.num_layers = conf.getint("GTN", "num_layers")
            self.max_epoch = conf.getint("GTN", "max_epoch")
            self.patience = conf.getint("GTN", "patience")

            self.identity = conf.getboolean("GTN", "identity")
            self.norm_emd_flag = conf.getboolean("GTN", "norm_emd_flag")
            self.adaptive_lr_flag = conf.getboolean("GTN", "adaptive_lr_flag")
            self.mini_batch_flag = conf.getboolean("GTN", "mini_batch_flag")

        elif self.model_name == "MHNF":
            self.lr = conf.getfloat("MHNF", "learning_rate")
            self.weight_decay = conf.getfloat("MHNF", "weight_decay")
            self.seed = conf.getint("MHNF", "seed")
            # np.random.seed(self.seed)

            self.hidden_dim = conf.getint("MHNF", "hidden_dim")
            self.out_dim = conf.getint("MHNF", "out_dim")
            self.num_channels = conf.getint("MHNF", "num_channels")
            self.num_layers = conf.getint("MHNF", "num_layers")
            self.max_epoch = conf.getint("MHNF", "max_epoch")
            self.patience = conf.getint("MHNF", "patience")

            self.identity = conf.getboolean("MHNF", "identity")
            self.norm_emd_flag = conf.getboolean("MHNF", "norm_emd_flag")
            self.adaptive_lr_flag = conf.getboolean("MHNF", "adaptive_lr_flag")
            self.mini_batch_flag = conf.getboolean("MHNF", "mini_batch_flag")

        elif self.model_name == "RSHN":
            self.lr = conf.getfloat("RSHN", "learning_rate")
            self.weight_decay = conf.getfloat("RSHN", "weight_decay")
            self.dropout = conf.getfloat("RSHN", "dropout")

            self.seed = conf.getint("RSHN", "seed")
            self.hidden_dim = conf.getint("RSHN", "hidden_dim")
            self.max_epoch = conf.getint("RSHN", "max_epoch")
            self.rw_len = conf.getint("RSHN", "rw_len")
            self.batch_size = conf.getint("RSHN", "batch_size")
            self.num_node_layer = conf.getint("RSHN", "num_node_layer")
            self.num_edge_layer = conf.getint("RSHN", "num_edge_layer")
            self.patience = conf.getint("RSHN", "patience")
            self.validation = conf.getboolean("RSHN", "validation")
            self.mini_batch_flag = conf.getboolean("RSHN", "mini_batch_flag")

        elif self.model_name == 'RGCN':
            self.lr = conf.getfloat("RGCN", "learning_rate")
            self.dropout = conf.getfloat("RGCN", "dropout")

            self.in_dim = conf.getint("RGCN", "in_dim")
            self.hidden_dim = conf.getint("RGCN", "hidden_dim")

            self.n_bases = conf.getint("RGCN", "n_bases")
            self.num_layers = conf.getint("RGCN", "num_layers")
            self.max_epoch = conf.getint("RGCN", "max_epoch")
            self.weight_decay = conf.getfloat("RGCN", "weight_decay")
            self.seed = conf.getint("RGCN", "seed")
            self.fanout = conf.getint("RGCN", "fanout")
            self.patience = conf.getint("RGCN", "patience")
            self.batch_size = conf.getint("RGCN", "batch_size")
            self.validation = conf.getboolean("RGCN", "validation")
            self.mini_batch_flag = conf.getboolean("RGCN", "mini_batch_flag")
            self.use_self_loop = conf.getboolean("RGCN", "use_self_loop")
            self.use_uva = conf.getboolean("RGCN", "use_uva")

        elif self.model_name == 'CompGCN':
            self.lr = conf.getfloat("CompGCN", "learning_rate")

            self.weight_decay = conf.getfloat("CompGCN", "weight_decay")
            self.dropout = conf.getfloat("CompGCN", "dropout")

            self.in_dim = conf.getint("CompGCN", "in_dim")
            self.hidden_dim = conf.getint("CompGCN", "hidden_dim")
            self.out_dim = conf.getint("CompGCN", "out_dim")
            self.num_layers = conf.getint("CompGCN", "num_layers")
            self.max_epoch = conf.getint("CompGCN", "max_epoch")
            self.seed = conf.getint("CompGCN", "seed")
            self.patience = conf.getint("CompGCN", "patience")

            self.comp_fn = conf.get("CompGCN", "comp_fn")
            self.mini_batch_flag = conf.getboolean("CompGCN", "mini_batch_flag")
            self.validation = conf.getboolean("CompGCN", "validation")
            self.fanout = conf.getint("CompGCN", "fanout")
            self.batch_size = conf.getint("CompGCN", "batch_size")
            pass
        elif self.model_name == 'HetGNN':
            self.lr = conf.getfloat("HetGNN", "learning_rate")
            self.weight_decay = conf.getfloat("HetGNN", "weight_decay")

            # self.dropout = conf.getfloat("CompGCN", "dropout")
            self.max_epoch = conf.getint("HetGNN", "max_epoch")
            self.dim = conf.getint("HetGNN", "dim")
            self.batch_size = conf.getint("HetGNN", "batch_size")
            self.window_size = conf.getint("HetGNN", "window_size")
            self.num_workers = conf.getint("HetGNN", "num_workers")
            self.batches_per_epoch = conf.getint("HetGNN", "batches_per_epoch")
            self.seed = conf.getint("HetGNN", "seed")
            self.patience = conf.getint("HetGNN", "patience")
            self.rw_length = conf.getint("HetGNN", "rw_length")
            self.rw_walks = conf.getint("HetGNN", "rw_walks")
            self.rwr_prob = conf.getfloat("HetGNN", "rwr_prob")
            self.mini_batch_flag = conf.getboolean("HetGNN", "mini_batch_flag")
            pass
        elif self.model_name == 'Metapath2vec':
            self.lr = conf.getfloat("Metapath2vec", "learning_rate")
            self.max_epoch = conf.getint("Metapath2vec", "max_epoch")
            self.dim = conf.getint("Metapath2vec", "dim")
            self.batch_size = conf.getint("Metapath2vec", "batch_size")
            self.window_size = conf.getint("Metapath2vec", "window_size")
            self.num_workers = conf.getint("Metapath2vec", "num_workers")
            self.neg_size = conf.getint("Metapath2vec", "neg_size")
            self.rw_length = conf.getint("Metapath2vec", "rw_length")
            self.rw_walks = conf.getint("Metapath2vec", "rw_walks")
            self.meta_path_key = conf.get("Metapath2vec", "meta_path_key")

        elif self.model_name == 'HERec':
            self.lr = conf.getfloat("HERec", "learning_rate")
            self.max_epoch = conf.getint("HERec", "max_epoch")
            self.dim = conf.getint("HERec", "dim")
            self.batch_size = conf.getint("HERec", "batch_size")
            self.window_size = conf.getint("HERec", "window_size")
            self.num_workers = conf.getint("HERec", "num_workers")
            self.neg_size = conf.getint("HERec", "neg_size")
            self.rw_length = conf.getint("HERec", "rw_length")
            self.rw_walks = conf.getint("HERec", "rw_walks")
            self.meta_path_key = conf.get("HERec", "meta_path_key")

        elif self.model_name == 'HAN':
            self.lr = conf.getfloat("HAN", "learning_rate")
            self.weight_decay = conf.getfloat("HAN", "weight_decay")
            self.seed = conf.getint("HAN", "seed")
            self.dropout = conf.getfloat("HAN", "dropout")

            self.hidden_dim = conf.getint('HAN', 'hidden_dim')
            self.out_dim = conf.getint('HAN', 'out_dim')
            num_heads = conf.get('HAN', 'num_heads').split('-')
            self.num_heads = [int(i) for i in num_heads]
            self.patience = conf.getint('HAN', 'patience')
            self.max_epoch = conf.getint('HAN', 'max_epoch')
            self.mini_batch_flag = conf.getboolean("HAN", "mini_batch_flag")

        elif self.model_name == 'RoHe':
            self.lr = conf.getfloat("RoHe", "learning_rate")
            self.weight_decay = conf.getfloat("RoHe", "weight_decay")
            self.seed = conf.getint("RoHe", "seed")
            self.dropout = conf.getfloat("RoHe", "dropout")

            self.hidden_dim = conf.getint('RoHe', 'hidden_dim')
            self.out_dim = conf.getint('RoHe', 'out_dim')
            num_heads = conf.get('RoHe', 'num_heads').split('-')
            self.num_heads = [int(i) for i in num_heads]
            self.patience = conf.getint('RoHe', 'patience')
            self.max_epoch = conf.getint('RoHe', 'max_epoch')
            self.mini_batch_flag = conf.getboolean("RoHe", "mini_batch_flag")

        elif self.model_name == 'NARS':
            self.lr = conf.getfloat("NARS", "learning_rate")
            self.weight_decay = conf.getfloat("NARS", "weight_decay")
            self.seed = conf.getint("NARS", "seed")
            self.dropout = conf.getfloat("NARS", "dropout")
            self.patience = conf.getint('HAN', 'patience')
            self.hidden_dim = conf.getint('NARS', 'hidden_dim')
            self.out_dim = conf.getint('NARS', 'out_dim')
            num_heads = conf.get('NARS', 'num_heads').split('-')
            self.num_heads = [int(i) for i in num_heads]
            self.num_hops = conf.getint('NARS', 'num_hops')

            self.max_epoch = conf.getint('NARS', 'max_epoch')
            self.mini_batch_flag = conf.getboolean("NARS", "mini_batch_flag")
            self.R = conf.getint('NARS', 'R')
            self.cpu_preprocess = conf.getboolean("NARS", "cpu_preprocess")
            self.input_dropout = conf.getboolean("NARS", "input_dropout")

            self.ff_layer = conf.getint('NARS', 'ff_layer')

        elif self.model_name == 'MAGNN':
            self.lr = conf.getfloat("MAGNN", "learning_rate")
            self.weight_decay = conf.getfloat("MAGNN", "weight_decay")
            self.seed = conf.getint("MAGNN", "seed")
            self.dropout = conf.getfloat("MAGNN", "dropout")

            self.inter_attn_feats = conf.getint("MAGNN", "inter_attn_feats")
            self.hidden_dim = conf.getint('MAGNN', 'hidden_dim')
            self.out_dim = conf.getint('MAGNN', 'out_dim')
            self.num_heads = conf.getint('MAGNN', 'num_heads')
            self.num_layers = conf.getint("MAGNN", "num_layers")

            self.patience = conf.getint('MAGNN', 'patience')
            self.max_epoch = conf.getint('MAGNN', 'max_epoch')
            self.encoder_type = conf.get('MAGNN', 'encoder_type')
            self.mini_batch_flag = conf.getboolean("MAGNN", "mini_batch_flag")
            if self.mini_batch_flag:
                self.batch_size = conf.getint("MAGNN", "batch_size")
                self.num_samples = conf.getint("MAGNN", "num_samples")

        elif self.model_name == 'RHGNN':
            self.lr = conf.getfloat("RHGNN", "learning_rate")
            self.num_heads = conf.getint("RHGNN", "num_heads")
            self.hidden_dim = conf.getint("RHGNN", "hidden_dim")
            self.relation_hidden_units = conf.getint("RHGNN", "relation_hidden_units")
            self.drop_out = conf.getfloat("RHGNN", "drop_out")
            self.num_layers = conf.getint("RHGNN", "num_layers")
            self.residual = conf.getboolean("RHGNN", "residual")
            self.batch_size = conf.getint("RHGNN", "batch_size")
            self.node_neighbors_min_num = conf.getint("RHGNN", "node_neighbors_min_num")
            # self.optimizer = conf.get
            self.weight_decay = conf.getfloat("RHGNN", "weight_decay")
            self.max_epoch = conf.getint("RHGNN", "max_epoch")
            self.patience = conf.getint("RHGNN", "patience")
            self.mini_batch_flag = conf.getboolean("RHGNN", "mini_batch_flag")
            self.negative_slope = conf.getfloat("RHGNN", "negative_slope")
            self.norm = conf.getboolean("RHGNN", "norm")
            self.dropout = conf.getfloat("RHGNN", "dropout")
            self.n_heads = conf.getint("RHGNN", "n_heads")
            self.category = conf.get("RHGNN", "category")
            self.out_dim = conf.getint("RHGNN", "out_dim")
            self.use_uva = conf.getboolean("RHGNN", "use_uva")
            self.fanout = conf.getint("RHGNN", "fanout")

        elif self.model_name == 'HGNN_AC':
            self.feats_drop_rate = conf.getfloat("HGNN_AC", "feats_drop_rate")
            self.attn_vec_dim = conf.getint("HGNN_AC", "attn_vec_dim")
            self.feats_opt = conf.get("HGNN_AC", "feats_opt")
            self.loss_lambda = conf.getfloat("HGNN_AC", "loss_lambda")
            self.src_node_type = conf.getint("HGNN_AC", "src_node_type")
            self.HIN = conf.get("HGNN_AC", "HIN")
            if self.HIN == "MAGNN":
                self.lr = conf.getfloat("MAGNN", "learning_rate")
                self.weight_decay = conf.getfloat("MAGNN", "weight_decay")
                self.seed = conf.getint("MAGNN", "seed")
                self.dropout = conf.getfloat("MAGNN", "dropout")

                self.inter_attn_feats = conf.getint("MAGNN", "inter_attn_feats")
                self.hidden_dim = conf.getint('MAGNN', 'hidden_dim')
                self.out_dim = conf.getint('MAGNN', 'out_dim')
                self.num_heads = conf.getint('MAGNN', 'num_heads')
                self.num_layers = conf.getint("MAGNN", "num_layers")

                self.patience = conf.getint('MAGNN', 'patience')
                self.max_epoch = conf.getint('MAGNN', 'max_epoch')
                self.mini_batch_flag = conf.getboolean("MAGNN", "mini_batch_flag")
                self.encoder_type = conf.get('MAGNN', 'encoder_type')
            elif self.HIN == "GTN":
                self.lr = conf.getfloat("GTN", "learning_rate")
                self.weight_decay = conf.getfloat("GTN", "weight_decay")
                self.seed = conf.getint("GTN", "seed")
                # np.random.seed(self.seed)

                self.hidden_dim = conf.getint("GTN", "hidden_dim")
                self.out_dim = conf.getint("GTN", "out_dim")
                self.num_channels = conf.getint("GTN", "num_channels")
                self.num_layers = conf.getint("GTN", "num_layers")
                self.max_epoch = conf.getint("GTN", "max_epoch")
                self.patience = conf.getint("GTN", "patience")

                self.identity = conf.getboolean("GTN", "identity")
                self.norm_emd_flag = conf.getboolean("GTN", "norm_emd_flag")
                self.adaptive_lr_flag = conf.getboolean("GTN", "adaptive_lr_flag")
                self.mini_batch_flag = conf.getboolean("GTN", "mini_batch_flag")
                self.dropout = conf.getfloat("HGNN_AC", "dropout")
                self.num_heads = conf.getint('HGNN_AC', 'num_heads')
            elif self.HIN == "MHNF":
                self.lr = conf.getfloat("MHNF", "learning_rate")
                self.weight_decay = conf.getfloat("MHNF", "weight_decay")
                self.seed = conf.getint("MHNF", "seed")
                # np.random.seed(self.seed)

                self.hidden_dim = conf.getint("MHNF", "hidden_dim")
                self.out_dim = conf.getint("MHNF", "out_dim")
                self.num_channels = conf.getint("MHNF", "num_channels")
                self.num_layers = conf.getint("MHNF", "num_layers")
                self.max_epoch = conf.getint("MHNF", "max_epoch")
                self.patience = conf.getint("MHNF", "patience")

                self.identity = conf.getboolean("MHNF", "identity")
                self.norm_emd_flag = conf.getboolean("MHNF", "norm_emd_flag")
                self.adaptive_lr_flag = conf.getboolean("MHNF", "adaptive_lr_flag")
                self.mini_batch_flag = conf.getboolean("MHNF", "mini_batch_flag")
                self.dropout = 0.2
                self.num_heads = 8

        elif self.model_name == 'HGT':
            self.lr = conf.getfloat("HGT", "learning_rate")
            self.weight_decay = conf.getfloat("HGT", "weight_decay")
            self.seed = conf.getint("HGT", "seed")
            self.dropout = conf.getfloat("HGT", "dropout")

            self.batch_size = conf.getint("HGT", "batch_size")
            self.hidden_dim = conf.getint('HGT', 'hidden_dim')
            self.out_dim = conf.getint('HGT', 'out_dim')
            self.num_heads = conf.getint('HGT', 'num_heads')
            self.patience = conf.getint('HGT', 'patience')
            self.max_epoch = conf.getint('HGT', 'max_epoch')
            self.num_workers = conf.getint("HGT", "num_workers")
            self.mini_batch_flag = conf.getboolean("HGT", "mini_batch_flag")
            self.fanout = conf.getint("HGT", "fanout")
            self.norm = conf.getboolean("HGT", "norm")
            self.num_layers = conf.getint("HGT", "num_layers")
            self.num_heads = conf.getint("HGT", "num_heads")
            self.use_uva = conf.getboolean("HGT", "use_uva")
        elif self.model_name == 'HeCo':
            self.lr = conf.getfloat("HeCo", "learning_rate")
            self.weight_decay = conf.getfloat("HeCo", "weight_decay")
            self.seed = conf.getint("HeCo", "seed")

            self.hidden_dim = conf.getint('HeCo', 'hidden_dim')
            self.patience = conf.getint('HeCo', 'patience')
            self.max_epoch = conf.getint('HeCo', 'max_epoch')
            self.mini_batch_flag = conf.getboolean("HeCo", "mini_batch_flag")

            self.feat_drop = conf.getfloat("HeCo", "feat_drop")
            self.attn_drop = conf.getfloat("HeCo", "attn_drop")
            self.eva_lr = conf.getfloat("HeCo", "eva_lr")
            self.eva_wd = conf.getfloat("HeCo", "eva_wd")
            sample_rate = conf.get('HeCo', 'sample_rate').split('_')
            # self.sample_rate = [int(i) for i in sample_rate]
            self.sample_rate = {}
            for i in sample_rate:
                one = i.split('-')
                self.sample_rate[one[0]] = int(one[1])
            self.tau = conf.getfloat("HeCo", "tau")
            self.lam = conf.getfloat("HeCo", "lam")

        elif self.model_name == 'DMGI':
            self.lr = conf.getfloat("DMGI", "learning_rate")
            self.weight_decay = conf.getfloat("DMGI", "weight_decay")
            self.sc = conf.getint("DMGI", "sc")
            self.seed = conf.getint("DMGI", "seed")
            self.sup_coef = conf.getfloat("DMGI", 'sup_coef')
            self.reg_coef = conf.getfloat("DMGI", "reg_coef")
            self.dropout = conf.getfloat("DMGI", "dropout")
            self.hidden_dim = conf.getint('DMGI', 'hidden_dim')
            self.num_heads = conf.getint('DMGI', 'num_heads')
            self.patience = conf.getint('DMGI', 'patience')
            self.max_epoch = conf.getint('DMGI', 'max_epoch')
            self.isSemi = conf.getboolean("DMGI", "isSemi")
            self.isBias = conf.getboolean("DMGI", "isBias")
            self.isAttn = conf.getboolean("DMGI", "isAttn")

        elif self.model_name == 'SLiCE':
            self.data_name = conf.get('SLiCE', 'data_name')
            self.num_walks_per_node = conf.getint('SLiCE', 'num_walks_per_node')
            self.beam_width = conf.getint('SLiCE', 'beam_width')
            self.max_length = conf.getint('SLiCE', 'max_length')
            self.walk_type = conf.get("SLiCE", 'walk_type')
            self.batch_size = conf.getint('SLiCE', 'batch_size')
            self.outdir = conf.get('SLiCE', 'outdir')
            self.n_pred = conf.getint('SLiCE', 'n_pred')
            self.max_pred = conf.getint('SLiCE', 'max_pred')
            self.lr = conf.getfloat('SLiCE', 'lr')
            self.n_epochs = conf.getint('SLiCE', 'n_epochs')
            self.get_bert_encoder_embeddings = conf.getboolean('SLiCE', 'get_bert_encoder_embeddings')
            self.checkpoint = conf.getint('SLiCE', 'checkpoint')
            self.path_option = conf.get("SLiCE", 'path_option')
            self.ft_batch_size = conf.getint('SLiCE', 'ft_batch_size')
            # self.embed_dir=conf.get('SLiCE','embed_dir')
            self.d_model = conf.getint('SLiCE', 'd_model')
            self.ft_d_ff = conf.getint('SLiCE', 'ft_d_ff')
            self.ft_layer = conf.get('SLiCE', 'ft_layer')
            self.ft_drop_rate = conf.getfloat('SLiCE', 'ft_drop_rate')
            self.ft_input_option = conf.get('SLiCE', 'ft_input_option')
            self.num_layers = conf.getint('SLiCE', 'num_layers')
            self.ft_lr = conf.getfloat('SLiCE', 'ft_lr')
            self.ft_n_epochs = conf.getint('SLiCE', 'ft_n_epochs')
            self.ft_checkpoint = conf.getint('SLiCE', 'ft_checkpoint')
            self.pretrained_embeddings = conf.get('SLiCE', 'pretrained_embeddings')
        elif self.model_name == 'HPN':
            self.lr = conf.getfloat("HPN", "learning_rate")
            self.weight_decay = conf.getfloat("HPN", "weight_decay")
            self.seed = conf.getint("HPN", "seed")
            self.dropout = conf.getfloat("HPN", "dropout")
            self.hidden_dim = conf.getint('HPN', 'hidden_dim')
            self.k_layer = conf.getint("HPN", "k_layer")
            self.alpha = conf.getfloat("HPN", "alpha")
            self.edge_drop = conf.getfloat("HPN", "edge_drop")
            self.patience = conf.getint('HPN', 'patience')
            self.max_epoch = conf.getint('HPN', 'max_epoch')
            self.mini_batch_flag = conf.getboolean("HPN", "mini_batch_flag")
        elif self.model_name == 'KGCN':
            self.weight_decay = conf.getfloat("KGCN", "weight_decay")
            self.batch_size = conf.getint("KGCN", "batch_size")
            self.in_dim = conf.getint('KGCN', 'in_dim')
            self.out_dim = conf.getint('KGCN', 'out_dim')
            self.lr = conf.getfloat("KGCN", "lr")
            self.n_neighbor = conf.getint("KGCN", "n_neighbor")
            self.n_relation = conf.getint("KGCN", "n_relation")
            self.aggregate = conf.get("KGCN", "aggregate")
            self.n_item = conf.getint("KGCN", "n_relation")
            self.n_user = conf.getint("KGCN", "n_user")
            self.epoch_iter = conf.getint("KGCN", "epoch_iter")

        elif self.model_name == 'general_HGNN':
            self.lr = conf.getfloat("general_HGNN", "lr")
            self.weight_decay = conf.getfloat("general_HGNN", "weight_decay")
            self.dropout = conf.getfloat("general_HGNN", "dropout")

            self.hidden_dim = conf.getint('general_HGNN', 'hidden_dim')
            self.num_heads = conf.getint('general_HGNN', 'num_heads')
            self.patience = conf.getint('general_HGNN', 'patience')
            self.max_epoch = conf.getint('general_HGNN', 'max_epoch')
            self.mini_batch_flag = conf.getboolean("general_HGNN", "mini_batch_flag")
            self.layers_gnn = conf.getint("general_HGNN", "layers_gnn")
            self.layers_pre_mp = conf.getint("general_HGNN", "layers_pre_mp")
            self.layers_post_mp = conf.getint("general_HGNN", "layers_post_mp")
            self.stage_type = conf.get('general_HGNN', 'stage_type')
            self.gnn_type = conf.get('general_HGNN', 'gnn_type')
            self.activation = conf.get('general_HGNN', 'activation')
            self.activation = act_dict[self.activation]
            self.subgraph_extraction = conf.get('general_HGNN', 'subgraph_extraction')
            self.feat = conf.getint('general_HGNN', 'feat')
            self.has_bn = conf.getboolean('general_HGNN', 'has_bn')
            self.has_l2norm = conf.getboolean('general_HGNN', 'has_l2norm')
            self.macro_func = conf.get('general_HGNN', 'macro_func')

        elif self.model_name == 'homo_GNN':
            self.lr = conf.getfloat("homo_GNN", "lr")
            self.weight_decay = conf.getfloat("homo_GNN", "weight_decay")
            self.dropout = conf.getfloat("homo_GNN", "dropout")

            self.hidden_dim = conf.getint('homo_GNN', 'hidden_dim')
            self.num_heads = conf.getint('homo_GNN', 'num_heads')
            self.patience = conf.getint('homo_GNN', 'patience')
            self.max_epoch = conf.getint('homo_GNN', 'max_epoch')
            self.mini_batch_flag = conf.getboolean("homo_GNN", "mini_batch_flag")
            self.layers_gnn = conf.getint("homo_GNN", "layers_gnn")
            self.layers_pre_mp = conf.getint("homo_GNN", "layers_pre_mp")
            self.layers_post_mp = conf.getint("homo_GNN", "layers_post_mp")
            self.stage_type = conf.get('homo_GNN', 'stage_type')
            self.gnn_type = conf.get('homo_GNN', 'gnn_type')
            self.activation = conf.get('homo_GNN', 'activation')
            self.activation = act_dict[self.activation]
            self.subgraph = conf.get('homo_GNN', 'subgraph')
            self.feat = conf.getint('homo_GNN', 'feat')
            self.has_bn = conf.getboolean('homo_GNN', 'has_bn')
            self.has_l2norm = conf.getboolean('homo_GNN', 'has_l2norm')
        elif self.model_name == 'HeGAN':
            self.lr_gen = conf.getfloat('HeGAN', 'lr_gen')
            self.lr_dis = conf.getfloat('HeGAN', 'lr_dis')
            self.sigma = conf.getfloat('HeGAN', 'sigma')
            self.n_sample = conf.getint('HeGAN', 'n_sample')
            self.max_epoch = conf.getint('HeGAN', 'max_epoch')
            self.epoch_dis = conf.getint('HeGAN', 'epoch_dis')
            self.epoch_gen = conf.getint('HeGAN', 'epoch_gen')
            self.wd_dis = conf.getfloat("HeGAN", 'wd_dis')
            self.wd_gen = conf.getfloat('HeGAN', 'wd_gen')
            self.mini_batch_flag = conf.getboolean('HeGAN', 'mini_batch_flag')
            self.validation = conf.getboolean('HeGAN', 'validation')
            self.emb_size = conf.getint("HeGAN", 'emb_size')
            self.patience = conf.getint("HeGAN", 'patience')
            self.label_smooth = conf.getfloat("HeGAN", 'label_smooth')
        elif self.model_name == 'HDE':
            self.emb_dim = conf.getint('HDE', 'emb_dim')
            self.num_neighbor = conf.getint('HDE', 'num_neighbor')
            self.use_bias = conf.getboolean('HDE', 'use_bias')
            self.k_hop = conf.getint('HDE', 'k_hop')
            self.max_epoch = conf.getint('HDE', 'max_epoch')
            self.batch_size = conf.getint('HDE', 'batch_size')
            self.max_dist = conf.getint('HDE', 'max_dist')
            self.lr = conf.getfloat('HDE', 'lr')
        elif self.model_name == 'SimpleHGN':
            self.weight_decay = conf.getfloat("SimpleHGN", "weight_decay")
            self.lr = conf.getfloat("SimpleHGN", "lr")
            self.max_epoch = conf.getint("SimpleHGN", "max_epoch")
            self.seed = conf.getint("SimpleHGN", "seed")
            self.patience = conf.getint("SimpleHGN", "patience")
            self.edge_dim = conf.getint("SimpleHGN", "edge_dim")
            self.slope = conf.getfloat("SimpleHGN", "slope")
            self.feats_drop_rate = conf.getfloat("SimpleHGN", "feats_drop_rate")
            self.num_heads = conf.getint("SimpleHGN", "num_heads")
            self.hidden_dim = conf.getint("SimpleHGN", "hidden_dim")
            self.num_layers = conf.getint("SimpleHGN", "num_layers")
            self.beta = conf.getfloat("SimpleHGN", "beta")
            self.residual = conf.getboolean("SimpleHGN", "residual")
            self.mini_batch_flag = conf.getboolean("SimpleHGN", "mini_batch_flag")
            self.fanout = conf.getint("SimpleHGN", "fanout")
            self.batch_size = conf.getint("SimpleHGN", "batch_size")
            self.use_uva = conf.getboolean("SimpleHGN", "use_uva")

        elif self.model_name == 'GATNE-T':
            self.learning_rate = conf.getfloat("GATNE-T", "learning_rate")
            self.patience = conf.getint("GATNE-T", "patience")
            self.max_epoch = conf.getint("GATNE-T", "max_epoch")
            self.batch_size = conf.getint("GATNE-T", "batch_size")
            self.num_workers = conf.getint("GATNE-T", "num_workers")
            self.dim = conf.getint("GATNE-T", "dim")
            self.edge_dim = conf.getint("GATNE-T", "edge_dim")
            self.att_dim = conf.getint("GATNE-T", "att_dim")
            self.rw_length = conf.getint("GATNE-T", "rw_length")
            self.rw_walks = conf.getint("GATNE-T", "rw_walks")
            self.window_size = conf.getint("GATNE-T", "window_size")
            self.neg_size = conf.getint("GATNE-T", "neg_size")
            self.neighbor_samples = conf.getint("GATNE-T", "neighbor_samples")
            self.score_fn = conf.get("GATNE-T", "score_fn")

        elif self.model_name == 'HetSANN':
            self.lr = conf.getfloat("HetSANN", "lr")
            self.weight_decay = conf.getfloat("HetSANN", "weight_decay")
            self.dropout = conf.getfloat("HetSANN", "dropout")
            self.seed = conf.getint("HetSANN", "seed")
            self.hidden_dim = conf.getint("HetSANN", "hidden_dim")
            self.num_layers = conf.getint("HetSANN", "num_layers")
            self.num_heads = conf.getint("HetSANN", "num_heads")
            self.max_epoch = conf.getint("HetSANN", "max_epoch")
            self.patience = conf.getint("HetSANN", "patience")
            self.slope = conf.getfloat("HetSANN", "slope")
            self.residual = conf.getboolean("HetSANN", "residual")
            self.mini_batch_flag = conf.getboolean("HetSANN", "mini_batch_flag")
            self.batch_size = conf.getint("HetSANN", "batch_size")
            self.fanout = conf.getint("HetSANN", "fanout")
            self.use_uva = conf.getboolean("HetSANN", "use_uva")
        elif self.model_name == 'ieHGCN':
            self.weight_decay = conf.getfloat("ieHGCN", "weight_decay")
            self.lr = conf.getfloat("ieHGCN", "lr")
            self.max_epoch = conf.getint("ieHGCN", "max_epoch")
            self.seed = conf.getint("ieHGCN", "seed")
            self.attn_dim = conf.getint("ieHGCN", "attn_dim")
            self.num_layers = conf.getint("ieHGCN", "num_layers")
            self.mini_batch_flag = conf.getboolean("ieHGCN", "mini_batch_flag")
            self.fanout = conf.getint("ieHGCN", "fanout")
            self.batch_size = conf.getint("ieHGCN", "batch_size")
            self.hidden_dim = conf.getint("ieHGCN", "hidden_dim")
            self.out_dim = conf.getint("ieHGCN", "out_dim")
            self.patience = conf.getint("ieHGCN", "patience")
            self.bias = conf.getboolean("ieHGCN", "bias")
            self.batchnorm = conf.getboolean("ieHGCN", "batchnorm")
            self.dropout = conf.getfloat("ieHGCN", "dropout")
        elif self.model_name == 'HGAT':
            self.weight_decay = conf.getfloat("HGAT", "weight_decay")
            self.lr = conf.getfloat("HGAT", "lr")
            self.max_epoch = conf.getint("HGAT", "max_epoch")
            self.seed = conf.getint("HGAT", "seed")
            self.attn_dim = conf.getint("HGAT", "attn_dim")
            self.num_layers = conf.getint("HGAT", "num_layers")
            self.mini_batch_flag = False
            self.hidden_dim = conf.getint("HGAT", "hidden_dim")
            self.num_classes = conf.getint("HGAT", "num_classes")
            self.patience = conf.getint("HGAT", "patience")
            self.negative_slope = conf.getfloat("HGAT", "negative_slope")

        elif self.model_name == 'HGSL':
            self.undirected_relations = conf.get('HGSL', 'undirected_relations')
            self.gnn_dropout = conf.getfloat('HGSL', 'gnn_dropout')
            self.fs_eps = conf.getfloat('HGSL', 'fs_eps')
            self.fp_eps = conf.getfloat('HGSL', 'fp_eps')
            self.mp_eps = conf.getfloat('HGSL', 'mp_eps')
            self.hidden_dim = conf.getint('HGSL', 'hidden_dim')
            self.num_heads = conf.getint('HGSL', 'num_heads')
            self.gnn_emd_dim = conf.getint('HGSL', 'gnn_emd_dim')
            self.lr = conf.getfloat('HGSL', 'lr')
            self.weight_decay = conf.getfloat('HGSL', 'weight_decay')
            self.mini_batch_flag = False
            self.max_epoch = conf.getint('HGSL', 'max_epoch')

        elif self.model_name == 'TransE':
            self.seed = conf.getint("TransE", "seed")
            self.patience = conf.getint("TransE", "patience")
            self.batch_size = conf.getint("TransE", "batch_size")
            self.neg_size = conf.getint("TransE", "neg_size")
            self.dis_norm = conf.getint("TransE", "dis_norm")
            self.margin = conf.getfloat("TransE", "margin")
            self.hidden_dim = conf.getint("TransE", "hidden_dim")
            self.optimizer = conf.get("TransE", "optimizer")
            self.lr = conf.getfloat("TransE", "lr")
            self.weight_decay = conf.getfloat("TransE", "weight_decay")
            self.max_epoch = conf.getint("TransE", "max_epoch")
            self.score_fn = conf.get("TransE", "score_fn")
            self.filtered = conf.get("TransE", "filtered")
            self.valid_percent = conf.getfloat("TransE", "valid_percent")
            self.test_percent = conf.getfloat("TransE", "test_percent")
            self.mini_batch_flag = True

        elif self.model_name == 'TransH':
            self.seed = conf.getint("TransH", "seed")
            self.patience = conf.getint("TransH", "patience")
            self.batch_size = conf.getint("TransH", "batch_size")
            self.neg_size = conf.getint("TransH", "neg_size")
            self.dis_norm = conf.getint("TransH", "dis_norm")
            self.margin = conf.getfloat("TransH", "margin")
            self.hidden_dim = conf.getint("TransH", "hidden_dim")
            self.optimizer = conf.get("TransH", "optimizer")
            self.lr = conf.getfloat("TransH", "lr")
            self.weight_decay = conf.getfloat("TransH", "weight_decay")
            self.max_epoch = conf.getint("TransH", "max_epoch")
            self.score_fn = conf.get("TransH", "score_fn")
            self.filtered = conf.get("TransH", "filtered")
            self.valid_percent = conf.getfloat("TransH", "valid_percent")
            self.test_percent = conf.getfloat("TransH", "test_percent")
            self.mini_batch_flag = True

        elif self.model_name == 'TransR':
            self.seed = conf.getint("TransR", "seed")
            self.patience = conf.getint("TransR", "patience")
            self.batch_size = conf.getint("TransR", "batch_size")
            self.neg_size = conf.getint("TransR", "neg_size")
            self.dis_norm = conf.getint("TransR", "dis_norm")
            self.margin = conf.getfloat("TransR", "margin")
            self.ent_dim = conf.getint("TransR", "ent_dim")
            self.rel_dim = conf.getint("TransR", "rel_dim")
            self.optimizer = conf.get("TransR", "optimizer")
            self.lr = conf.getfloat("TransR", "lr")
            self.weight_decay = conf.getfloat("TransR", "weight_decay")
            self.max_epoch = conf.getint("TransR", "max_epoch")
            self.score_fn = conf.get("TransR", "score_fn")
            self.filtered = conf.get("TransR", "filtered")
            self.valid_percent = conf.getfloat("TransR", "valid_percent")
            self.test_percent = conf.getfloat("TransR", "test_percent")
            self.mini_batch_flag = True

        elif self.model_name == 'TransD':
            self.seed = conf.getint("TransD", "seed")
            self.patience = conf.getint("TransD", "patience")
            self.batch_size = conf.getint("TransD", "batch_size")
            self.neg_size = conf.getint("TransD", "neg_size")
            self.dis_norm = conf.getint("TransD", "dis_norm")
            self.margin = conf.getfloat("TransD", "margin")
            self.ent_dim = conf.getint("TransD", "ent_dim")
            self.rel_dim = conf.getint("TransD", "rel_dim")
            self.optimizer = conf.get("TransD", "optimizer")
            self.lr = conf.getfloat("TransD", "lr")
            self.weight_decay = conf.getfloat("TransD", "weight_decay")
            self.max_epoch = conf.getint("TransD", "max_epoch")
            self.score_fn = conf.get("TransD", "score_fn")
            self.filtered = conf.get("TransD", "filtered")
            self.valid_percent = conf.getfloat("TransD", "valid_percent")
            self.test_percent = conf.getfloat("TransD", "test_percent")
            self.mini_batch_flag = True

        elif self.model_name == 'GIE':
            self.seed = conf.getint("GIE", "seed")
            self.patience = conf.getint("GIE", "patience")
            self.batch_size = conf.getint("GIE", "batch_size")
            self.neg_size = conf.getint("GIE", "neg_size")
            self.dis_norm = conf.getint("GIE", "dis_norm")
            self.margin = conf.getfloat("GIE", "margin")
            self.hidden_dim = conf.getint("GIE", "hidden_dim")
            self.optimizer = conf.get("GIE", "optimizer")
            self.lr = conf.getfloat("GIE", "lr")
            self.weight_decay = conf.getfloat("GIE", "weight_decay")
            self.max_epoch = conf.getint("GIE", "max_epoch")
            self.score_fn = conf.get("GIE", "score_fn")
            self.filtered = conf.get("GIE", "filtered")
            self.valid_percent = conf.getfloat("GIE", "valid_percent")
            self.test_percent = conf.getfloat("GIE", "test_percent")
            self.mini_batch_flag = True

        elif self.model_name == 'GIN':
            self.hidden_dim = conf.getint("GIN", "hidden_dim")
            self.batch_size = conf.getint("GIN", "batch_size")
            self.lr = conf.getfloat("GIN", "lr")
            self.num_layers = conf.getint("GIN", "num_layers")
            self.out_dim = conf.getint("GIN", "out_dim")
            self.input_dim = conf.getint("GIN", "input_dim")
            self.weight_decay = conf.getfloat("GIN", "weight_decay")
            self.max_epoch = conf.getint("GIN", "max_epoch")
            self.patience = conf.getint("GIN", "patience")
            self.mini_batch_flag = conf.getboolean("GIN", "mini_batch_flag")
            self.learn_eps = conf.getboolean("GIN", "learn_eps")
            self.aggregate = conf.get("GIN", "aggregate")
            self.fanout = conf.getint("GIN", "fanout")

        elif self.model_name == 'RGAT':
            self.weight_decay = conf.getfloat("RGAT", "weight_decay")
            self.lr = conf.getfloat("RGAT", "lr")
            self.max_epoch = conf.getint("RGAT", "max_epoch")
            self.seed = conf.getint("RGAT", "seed")
            self.num_layers = conf.getint("RGAT", "num_layers")
            self.mini_batch_flag = False
            self.hidden_dim = conf.getint("RGAT", "hidden_dim")
            self.in_dim = conf.getint("RGAT", "in_dim")
            self.patience = conf.getint("RGAT", "patience")
            self.num_heads = conf.getint("RGAT", "num_heads")
            self.dropout = conf.getfloat("RGAT", "dropout")
            self.out_dim = conf.getint("RGAT", "out_dim")

        elif self.model_name == 'Rsage':
            self.weight_decay = conf.getfloat("Rsage", "weight_decay")
            self.lr = conf.getfloat("Rsage", "lr")
            self.max_epoch = conf.getint("Rsage", "max_epoch")
            self.seed = conf.getint("Rsage", "seed")
            self.num_layers = conf.getint("Rsage", "num_layers")
            self.mini_batch_flag = False
            self.hidden_dim = conf.getint("Rsage", "hidden_dim")
            self.in_dim = conf.getint("Rsage", "in_dim")
            self.patience = conf.getint("Rsage", "patience")
            self.aggregator_type = conf.get("Rsage", "aggregator_type")
            self.dropout = conf.getfloat("Rsage", "dropout")
            self.out_dim = conf.getint("Rsage", "out_dim")

        elif self.model_name == 'Mg2vec':
            self.lr = conf.getfloat("MG2VEC", "learning_rate")
            self.max_epoch = conf.getint("MG2VEC", "max_epoch")
            self.emb_dimension = conf.getint("MG2VEC", "dim")
            self.batch_size = conf.getint("MG2VEC", "batch_size")
            self.num_workers = conf.getint("MG2VEC", "num_workers")
            self.sample_num = conf.getint("MG2VEC", "sample_num")
            self.alpha = conf.getfloat("MG2VEC", "alpha")
            self.seed = conf.getint("MG2VEC", "seed")

        elif self.model_name == 'DHNE':
            self.lr = conf.getfloat("DHNE", "lr")
            emb_size = conf.getint("DHNE", "embedding_sizes")
            self.embedding_sizes = [emb_size, emb_size, emb_size]
            self.prefix_path = conf.get("DHNE", "prefix_path")
            self.hidden_size = conf.getint("DHNE", "hidden_size")
            self.epochs_to_train = conf.getint("DHNE", "epochs_to_train")
            self.max_epoch = conf.getint("DHNE", "max_epoch")
            self.batch_size = conf.getint("DHNE", "batch_size")
            self.alpha = conf.getfloat("DHNE", "alpha")
            self.num_neg_samples = conf.getint("DHNE", "num_neg_samples")
            self.seed = conf.getint("DHNE", "seed")
            self.dim_features = conf.get("DHNE", "dim_features")
            self.max_epoch = conf.getint("DHNE", "max_epoch")
            self.mini_batch_flag = True

        elif self.model_name == 'DiffMG':
            self.lr = conf.getfloat("DiffMG", "lr")
            self.wd = conf.getfloat("DiffMG", "wd")
            self.dropout = conf.getfloat("DiffMG", "dropout")
            self.max_epoch = conf.getint("DiffMG", "max_epoch")
            self.hidden_dim = conf.getint("DiffMG", "hidden_dim")
            self.Amazon_train_seed = conf.getint("DiffMG", "Amazon_train_seed")
            self.Amazon_preprocess_seed = conf.getint("DiffMG", "Amazon_preprocess_seed")
            self.Amazon_gen_neg_seed = conf.getint("DiffMG", "Amazon_gen_neg_seed")
            self.embedding_sizes = conf.getint("DiffMG", "embedding_sizes")
            self.mini_batch_flag = conf.getboolean("DiffMG", "mini_batch_flag")
            self.attn_dim = conf.getint("DiffMG", "attn_dim")
            self.Amazon_search_seed = conf.getint("DiffMG", "Amazon_search_seed")
            self.search_lr = conf.getfloat("DiffMG", "search_lr")
            self.search_wd = conf.getfloat("DiffMG", "search_wd")
            self.search_alr = conf.getfloat("DiffMG", "search_alr")
            self.search_eps = conf.getfloat("DiffMG", "search_eps")
            self.search_decay = conf.getfloat("DiffMG", "search_decay")
            self.search_steps_s = conf.getint("DiffMG", "search_steps_s")
            self.search_steps_t = conf.getint("DiffMG", "search_steps_t")
            self.search_epochs = conf.getint("DiffMG", "search_epochs")
            # self.use_norm = conf.get("DiffMG", "use_norm")
            # self.out_nl = conf.get("DiffMG", "out_nl")

        elif model == 'MeiREC':
            self.lr = conf.getfloat("MeiREC", "lr")
            self.weight_decay = conf.getfloat("MeiREC", "weight_decay")
            self.vocab = conf.getint("MeiREC", "vocab_size")
            self.max_epoch = conf.getint("MeiREC", "train_epochs")
            self.batch_num = conf.getint("MeiREC", "batch_num")

<<<<<<< HEAD

        elif self.model_name == 'AEHCL':
            self.lr = conf.getfloat("AEHCL", "lr")
            self.hidden_dim = conf.getint("AEHCL", "hidden_dim")
            self.weight_intra_pair = conf.getfloat("AEHCL", "weight_intra_pair")
            self.weight_intra_multi = conf.getfloat("AEHCL", "weight_intra_multi")
            self.weight_inter = conf.getfloat("AEHCL", "weight_inter")
            self.num_of_attention_heads = conf.getint("AEHCL", "num_of_attention_heads")
            self.t = conf.getfloat("AEHCL", "t")
            self.batch_size = conf.getint("AEHCL", "batch_size")
            self.weight_decay = conf.getfloat("AEHCL", "weight_decay")
            self.eval_epoch = conf.getint("AEHCL", "eval_epoch")
            self.max_epoch = conf.getint("AEHCL", "max_epoch")
            self.neg_num = conf.getint("AEHCL", "neg_num")

        if hasattr(self, 'device'):
            self.device = th.device(self.device)
        elif gpu == -1:
=======
        elif self.model_name == 'KGAT':
            self.seed = conf.getint("KGAT", "seed")
            self.max_epoch = conf.getint("KGAT", "max_epoch")
            self.stopping_steps = conf.getint("KGAT", "stopping_steps")
            self.use_pretrain = conf.getint("KGAT", "use_pretrain")
            self.lr = conf.getfloat("KGAT", "lr")
            self.aggregation_type = conf.get("KGAT", "aggregation_type")
            self.entity_dim = conf.getint("KGAT", "entity_dim")
            self.relation_dim = conf.getint("KGAT", "relation_dim")
            self.conv_dim_list = conf.get("KGAT", "conv_dim_list")
            self.mess_dropout = conf.get("KGAT", "mess_dropout")
            self.cf_l2loss_lambda = conf.getfloat("KGAT", "cf_l2loss_lambda")
            self.kg_l2loss_lambda = conf.getfloat("KGAT", "kg_l2loss_lambda")
            self.cf_batch_size = conf.getint("KGAT", "cf_batch_size")
            self.kg_batch_size = conf.getint("KGAT", "kg_batch_size")
            self.test_batch_size = conf.getint("KGAT", "test_batch_size")
            self.multi_gpu = conf.getboolean("KGAT", "multi_gpu")
            self.K = conf.getint("KGAT", "K")

        if gpu == -1:
>>>>>>> 2a613b63
            self.device = th.device('cpu')
        elif gpu >= 0:
            if not th.cuda.is_available():
                self.device = th.device('cpu')
                warnings.warn("cuda is unavailable, the program will use cpu instead. please set 'gpu' to -1.")
            else:
                self.device = th.device('cuda', int(gpu))

        if getattr(self, 'use_uva', None):  # use_uva is set True
            self.use_uva = False
            warnings.warn("'use_uva' is only available when using cuda. please set 'use_uva' to False.")

    def __repr__(self):
        return '[Config Info]\tModel: {},\tTask: {},\tDataset: {}'.format(self.model_name, self.task, self.dataset)<|MERGE_RESOLUTION|>--- conflicted
+++ resolved
@@ -808,8 +808,6 @@
             self.max_epoch = conf.getint("MeiREC", "train_epochs")
             self.batch_num = conf.getint("MeiREC", "batch_num")
 
-<<<<<<< HEAD
-
         elif self.model_name == 'AEHCL':
             self.lr = conf.getfloat("AEHCL", "lr")
             self.hidden_dim = conf.getint("AEHCL", "hidden_dim")
@@ -824,10 +822,6 @@
             self.max_epoch = conf.getint("AEHCL", "max_epoch")
             self.neg_num = conf.getint("AEHCL", "neg_num")
 
-        if hasattr(self, 'device'):
-            self.device = th.device(self.device)
-        elif gpu == -1:
-=======
         elif self.model_name == 'KGAT':
             self.seed = conf.getint("KGAT", "seed")
             self.max_epoch = conf.getint("KGAT", "max_epoch")
@@ -846,9 +840,10 @@
             self.test_batch_size = conf.getint("KGAT", "test_batch_size")
             self.multi_gpu = conf.getboolean("KGAT", "multi_gpu")
             self.K = conf.getint("KGAT", "K")
-
-        if gpu == -1:
->>>>>>> 2a613b63
+            
+        if hasattr(self, 'device'):
+            self.device = th.device(self.device)
+        elif gpu == -1:
             self.device = th.device('cpu')
         elif gpu >= 0:
             if not th.cuda.is_available():
