--- conflicted
+++ resolved
@@ -794,7 +794,6 @@
             self.max_epoch = conf.getint("MeiREC", "train_epochs")
             self.batch_num = conf.getint("MeiREC", "batch_num")
 
-<<<<<<< HEAD
         elif self.model_name == 'AEHCL':
             self.lr = conf.getfloat("AEHCL", "lr")
             self.hidden_dim = conf.getint("AEHCL", "hidden_dim")
@@ -809,12 +808,9 @@
             self.max_epoch = conf.getint("AEHCL", "max_epoch")
             self.neg_num = conf.getint("AEHCL", "neg_num")
 
-        if gpu == -1:
-=======
         if hasattr(self, 'device'):
             self.device = th.device(self.device)
         elif gpu == -1:
->>>>>>> c43447fd
             self.device = th.device('cpu')
         elif gpu >= 0:
             if not th.cuda.is_available():
