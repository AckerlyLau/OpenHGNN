--- conflicted
+++ resolved
@@ -5,12 +5,9 @@
 from .HeteroGraphConv import HeteroGraphConv
 from .macro_layer import *
 from .micro_layer import *
-<<<<<<< HEAD
 from .AdapropT import *
 from .AdapropI import *
-=======
 from .rgcn_layer import *
->>>>>>> 4dadd379
 
 __all__ = [
     'HeteroEmbedLayer',
