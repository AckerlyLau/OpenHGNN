import importlib
from dgl.data import DGLDataset
from .base_dataset import BaseDataset
from .utils import load_acm, load_acm_raw, generate_random_hg
from .academic_graph import AcademicDataset,IMDB4MAGNN_Dataset
from .hgb_dataset import HGBDataset
from .ohgb_dataset import OHGBDataset
from .gtn_dataset import *
from .alircd_dataset import *
from .adapter import AsLinkPredictionDataset, AsNodeClassificationDataset
from .mg2vec_dataset import Mg2vecDataSet
from .meirec_dataset import MeiRECDataset, get_data_loader
from .AdapropT_dataset import AdapropTDataLoader
from .AdapropI_dataset import AdapropIDataLoader
from .LTE_dataset import *
from .SACN_dataset import *
from .NBF_dataset import NBF_Dataset 
from .Ingram_dataset import Ingram_KG_TrainData, Ingram_KG_TestData
DATASET_REGISTRY = {}


def register_dataset(name):
    """
    New dataset types can be added to cogdl with the :func:`register_dataset`
    function decorator.

    For example::

        @register_dataset('my_dataset')
        class MyDataset():
            (...)

    Args:
        name (str): the name of the dataset
    """

    def register_dataset_cls(cls):
        if name in DATASET_REGISTRY:
            raise ValueError("Cannot register duplicate dataset ({})".format(name))
        if not issubclass(cls, BaseDataset):
            raise ValueError("Dataset ({}: {}) must extend cogdl.data.Dataset".format(name, cls.__name__))
        DATASET_REGISTRY[name] = cls
        return cls

    return register_dataset_cls


def try_import_task_dataset(task):
    if task not in DATASET_REGISTRY:
        if task in SUPPORTED_DATASETS:
            importlib.import_module(SUPPORTED_DATASETS[task])
        else:
            print(f"Failed to import {task} dataset.")
            return False
    return True


common = ['Cora', 'Citeseer', 'Pubmed', 'Texas', 'Cornell']
hgbl_datasets = ['HGBl-amazon', 'HGBl-LastFM', 'HGBl-PubMed']
hgbn_datasets = ['HGBn-ACM', 'HGBn-DBLP', 'HGBn-Freebase', 'HGBn-IMDB']

kg_lp_datasets = ['wn18', 'FB15k', 'EXP_FB15k-237', 'EXP_FB15k-237_data_ratio_0', 'EXP_FB15k-237_data_ratio_0',
                  'EXP_FB15k-237_data_ratio_0.1', 'EXP_FB15k-237_data_ratio_0.2', 'EXP_FB15k-237_data_ratio_zero_shot',
                  'kinship', 'uw_cse']

kg_sub_datasets = [f'fb237_v{i}' for i in range(1, 5)]
kg_sub_datasets += [f'nell_v{i}' for i in range(1, 5)]
kg_sub_datasets += [f'WN18RR_v{i}' for i in range(1,5)]
kg_subT_datasets = ['family']
ohgbl_datasets = ['ohgbl-MTWM', 'ohgbl-yelp1', 'ohgbl-yelp2', 'ohgbl-Freebase']
ohgbn_datasets = ['ohgbn-Freebase', 'ohgbn-yelp2', 'ohgbn-acm', 'ohgbn-imdb']
hypergraph_datasets = ['GPS', 'drug', 'MovieLens', 'wordnet', 'aminer4AEHCL']



def build_dataset(dataset, task, *args, **kwargs):
    args =kwargs.get('args')
    model = args.model
    if isinstance(dataset, DGLDataset):
        return dataset
    #-------------------更改部分-------------------
    if dataset == 'NL-100':
        train_dataloader = Ingram_KG_TrainData('',dataset)
        valid_dataloader = Ingram_KG_TestData('', dataset,'valid')
        test_dataloader = Ingram_KG_TestData('',dataset,'test')
        return train_dataloader,valid_dataloader,test_dataloader
    # -------------------更改部分-------------------

    if dataset == 'meirec':
        train_dataloader = get_data_loader("train", batch_size=args[0])
        test_dataloader = get_data_loader("test", batch_size=args[0])
        return train_dataloader, test_dataloader
    #-------------------更改部分-------------------
    if dataset == 'AdapropT':
        dataload=AdapropTDataLoader(args)
        return dataload
    # -------------------更改部分-------------------
    #-------------------更改部分-------------------
    if dataset == 'AdapropI':
        dataload=AdapropIDataLoader(args)
        return dataload
      
    if dataset == 'SACN' or dataset == 'LTE':
        return

    if dataset in CLASS_DATASETS:
        return build_dataset_v2(dataset, task)
    if not try_import_task_dataset(task):
        exit(1)
    _dataset = None
    if dataset in ['aifb', 'mutag', 'bgs', 'am']:
        _dataset = 'rdf_' + task
    elif dataset in ['acm4NSHE', 'acm4GTN', 'academic4HetGNN', 'acm_han', 'acm_han_raw', 'acm4HeCo', 'dblp',
<<<<<<< HEAD
                     'dblp4MAGNN', 'imdb4GTN', 'acm4NARS', 'demo_graph', 'yelp4HeGAN', 'DoubanMovie',
                     'Book-Crossing', 'amazon4SLICE', 'MTWM', 'HNE-PubMed', 'HGBl-ACM', 'HGBl-DBLP', 'HGBl-IMDB','amazon', 'yelp4HGSL']:
=======
                     'dblp4MAGNN', 'imdb4MAGNN', 'imdb4GTN', 'acm4NARS', 'demo_graph', 'yelp4HeGAN', 'DoubanMovie',
                     'Book-Crossing', 'amazon4SLICE', 'MTWM', 'HNE-PubMed', 'HGBl-ACM', 'HGBl-DBLP', 'HGBl-IMDB',
                     'amazon', 'yelp4HGSL']:
>>>>>>> 8abf8fae
        _dataset = 'hin_' + task
    elif dataset in ['imdb4MAGNN']:
        _dataset = 'hin_' + task
        return DATASET_REGISTRY[_dataset](dataset, logger=kwargs['logger'],
                                          args = kwargs['args'] )
    elif dataset in ohgbn_datasets + ohgbl_datasets:
        _dataset = 'ohgb_' + task
    elif dataset in ['ogbn-mag']:
        _dataset = 'ogbn_' + task
    elif dataset in hgbn_datasets:
        _dataset = 'HGBn_node_classification'
    elif dataset in hgbl_datasets:
        _dataset = 'HGBl_link_prediction'
    elif dataset in kg_lp_datasets:
        if model == 'ExpressGNN':
            assert task == 'link_prediction'
            _dataset = 'express_gnn'
            return DATASET_REGISTRY[_dataset](dataset, logger=kwargs['logger'], args=kwargs['args'])
        else:
            assert task == 'link_prediction'
            _dataset = 'kg_link_prediction'
    elif dataset in kg_sub_datasets:
        assert task == 'link_prediction'
        _dataset = 'kg_sub_link_prediction'
    elif dataset in kg_subT_datasets:
        assert task == 'link_prediction'
        _dataset = 'kg_subT_link_prediction'
    elif dataset in ['LastFM4KGCN']:
        _dataset = 'kgcn_recommendation'
    elif dataset in ['gowalla', 'yelp2018', 'amazon-book']:
        _dataset = 'lightGCN_recommendation'
    elif dataset in ['yelp4rec']:
        _dataset = 'hin_' + task
    elif dataset in ['Epinions', 'CiaoDVD', 'Yelp']:
        _dataset = 'hgcl_recommendation'
    elif dataset in ['dblp4Mg2vec_4', 'dblp4Mg2vec_5']:
        _dataset = 'hin_' + task
    elif dataset == 'demo':
        _dataset = 'demo_' + task
    elif dataset == 'mag':
        _dataset = 'mag_dataset'
    elif dataset in hypergraph_datasets:
        _dataset = task
    elif dataset in ['LastFM_KGAT', 'yelp2018_KGAT', 'amazon-book_KGAT']:
        change_name = {'LastFM_KGAT': 'last-fm', 'yelp2018_KGAT': 'yelp2018', 'amazon-book_KGAT': 'amazon-book'}
        dataset = change_name[dataset]
        _dataset = 'kgat_recommendation'
    elif dataset in common:
        if model == 'ExpressGNN' and dataset == 'Cora':
            assert task == 'link_prediction'
            _dataset = 'express_gnn'
            return DATASET_REGISTRY[_dataset](dataset, logger=kwargs['logger'], args=kwargs['args'])
        else:
            _dataset = 'common_' + task
    elif dataset in ['NBF_WN18RR','NBF_FB15k-237']:
        _dataset = 'NBF_' + task  
    elif dataset in ['DisenKGAT_WN18RR','DisenKGAT_FB15k-237']:
        _dataset = 'DisenKGAT_' + task  #  == 'DisenKGAT_link_prediction'
        return DATASET_REGISTRY[_dataset](dataset, logger=kwargs['logger'],args = kwargs.get('args'))  

    if kwargs['args'].model=='Grail' or kwargs['args'].model=='ComPILE':
        _dataset = 'grail_'+ task
        return DATASET_REGISTRY[_dataset](dataset, logger=kwargs['logger'],args=kwargs['args'])
    return DATASET_REGISTRY[_dataset](dataset, logger=kwargs['logger'])


SUPPORTED_DATASETS = {
    "node_classification": "openhgnn.dataset.NodeClassificationDataset",
    "link_prediction": "openhgnn.dataset.LinkPredictionDataset",
    "recommendation": "openhgnn.dataset.RecommendationDataset",
    "edge_classification": "openhgnn.dataset.EdgeClassificationDataset",
    "hypergraph": "openhgnn.dataset.HypergraphDataset",
    "pretrain": "openhgnn.dataset.mag_dataset"
}

from .NodeClassificationDataset import NodeClassificationDataset
from .LinkPredictionDataset import LinkPredictionDataset
from .RecommendationDataset import RecommendationDataset
from .EdgeClassificationDataset import EdgeClassificationDataset
from .HypergraphDataset import HGraphDataset


def build_dataset_v2(dataset, task):
    if dataset in CLASS_DATASETS:
        path = ".".join(CLASS_DATASETS[dataset].split(".")[:-1])
        module = importlib.import_module(path)
        class_name = CLASS_DATASETS[dataset].split(".")[-1]
        dataset_class = getattr(module, class_name)
        d = dataset_class( )
        if task == 'node_classification':
            target_ntype = getattr(d, 'category')
            if target_ntype is None:
                target_ntype = getattr(d, 'target_ntype')
            res = AsNodeClassificationDataset(d, target_ntype=target_ntype)
        elif task == 'link_prediction':
            target_link = getattr(d, 'target_link')
            target_link_r = getattr(d, 'target_link_r')
            res = AsLinkPredictionDataset(d, target_link=target_link, target_link_r=target_link_r)
        return res


CLASS_DATASETS = {
    "dblp4GTN": "openhgnn.dataset.DBLP4GTNDataset",
    # "acm4GTN": "openhgnn.dataset.ACM4GTNDataset",
    "imdb4GTN": "openhgnn.dataset.IMDB4GTNDataset",
    "alircd_small": "openhgnn.dataset.AliRCDSmallDataset",
    "alircd_session1": "openhgnn.dataset.AliRCDSession1Dataset",
    "ICDM": "openhgnn.dataset.AliICDMDataset",
    "ohgbn-alircd_session1": "openhgnn.dataset.AliRCDSession1Dataset",
    "alircd_session2": "openhgnn.dataset.AliRCDSession2Dataset",
    "ohgbn-alircd_session2": "openhgnn.dataset.AliRCDSession2Dataset",
    "pretrain": "openhgnn.dataset.mag_dataset"
}

__all__ = [
    'BaseDataset',
    'NodeClassificationDataset',
    'LinkPredictionDataset',
    'RecommendationDataset',
    'AcademicDataset',
    'HGBDataset',
    'OHGBDataset',
    'GTNDataset',
    'AsLinkPredictionDataset',
    'AsNodeClassificationDataset',
    'EdgeClassificationDataset',
    'HypergraphDataset',
    'AbnormEventDetectionDataset',
    'mag_dataset',
]

classes = __all__<|MERGE_RESOLUTION|>--- conflicted
+++ resolved
@@ -111,14 +111,9 @@
     if dataset in ['aifb', 'mutag', 'bgs', 'am']:
         _dataset = 'rdf_' + task
     elif dataset in ['acm4NSHE', 'acm4GTN', 'academic4HetGNN', 'acm_han', 'acm_han_raw', 'acm4HeCo', 'dblp',
-<<<<<<< HEAD
-                     'dblp4MAGNN', 'imdb4GTN', 'acm4NARS', 'demo_graph', 'yelp4HeGAN', 'DoubanMovie',
-                     'Book-Crossing', 'amazon4SLICE', 'MTWM', 'HNE-PubMed', 'HGBl-ACM', 'HGBl-DBLP', 'HGBl-IMDB','amazon', 'yelp4HGSL']:
-=======
                      'dblp4MAGNN', 'imdb4MAGNN', 'imdb4GTN', 'acm4NARS', 'demo_graph', 'yelp4HeGAN', 'DoubanMovie',
                      'Book-Crossing', 'amazon4SLICE', 'MTWM', 'HNE-PubMed', 'HGBl-ACM', 'HGBl-DBLP', 'HGBl-IMDB',
                      'amazon', 'yelp4HGSL']:
->>>>>>> 8abf8fae
         _dataset = 'hin_' + task
     elif dataset in ['imdb4MAGNN']:
         _dataset = 'hin_' + task
