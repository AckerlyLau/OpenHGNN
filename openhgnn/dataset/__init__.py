--- conflicted
+++ resolved
@@ -71,11 +71,7 @@
 
 
 def build_dataset(dataset, task, *args, **kwargs):
-<<<<<<< HEAD
     args =kwargs.get('args')
-=======
-    args = kwargs.get('args')
->>>>>>> 693825db
     model = args.model
     if isinstance(dataset, DGLDataset):
         return dataset
@@ -156,12 +152,6 @@
         dataset = change_name[dataset]
         _dataset = 'kgat_recommendation'
     elif dataset in common:
-<<<<<<< HEAD
-        _dataset = 'common_' + task
-    if kwargs['args'].model=='Grail' or kwargs['args'].model=='ComPILE':
-        _dataset = 'grail_'+ task
-        return DATASET_REGISTRY[_dataset](dataset, logger=kwargs['logger'],args=kwargs['args'])
-=======
         if model == 'ExpressGNN' and dataset == 'Cora':
             assert task == 'link_prediction'
             _dataset = 'express_gnn'
@@ -173,8 +163,10 @@
     elif dataset in ['DisenKGAT_WN18RR','DisenKGAT_FB15k-237']:
         _dataset = 'DisenKGAT_' + task  #  == 'DisenKGAT_link_prediction'
         return DATASET_REGISTRY[_dataset](dataset, logger=kwargs['logger'],args = kwargs.get('args'))  
-    
->>>>>>> 693825db
+
+    if kwargs['args'].model=='Grail' or kwargs['args'].model=='ComPILE':
+        _dataset = 'grail_'+ task
+        return DATASET_REGISTRY[_dataset](dataset, logger=kwargs['logger'],args=kwargs['args'])
     return DATASET_REGISTRY[_dataset](dataset, logger=kwargs['logger'])
 
 
