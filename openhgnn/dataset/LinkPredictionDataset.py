--- conflicted
+++ resolved
@@ -2103,9 +2103,6 @@
     def __init__(self, dataset_name ,*args, **kwargs): # dataset_name in ['NBF_WN18RR','NBF_FB15k-237']
 
         self.dataset = NBF_Dataset(root='./openhgnn/dataset/', name=dataset_name[4:], version="v1")
-<<<<<<< HEAD
-        
-
 
 
 
@@ -2140,9 +2137,3 @@
         print("---  download   finished---")
 
       
-
-
-
-=======
-        
->>>>>>> c3ba1317
