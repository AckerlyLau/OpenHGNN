import dgl
import torch as th
import torch.nn.functional as F
from dgl.dataloading.negative_sampler import Uniform
from . import BaseTask, register_task
from ..dataset import build_dataset
from ..utils import Evaluator


@register_task("link_prediction")
class LinkPrediction(BaseTask):
    r"""
    Link prediction tasks.

    Attributes
    -----------
    dataset : NodeClassificationDataset
        Task-related dataset

    evaluator : Evaluator
        offer evaluation metric

    Methods
    ---------
    get_graph :
        return a graph
    get_loss_fn :
        return a loss function
    """

    def __init__(self, args):
        super(LinkPrediction, self).__init__( )
        self.name_dataset = args.dataset
        self.logger = args.logger
<<<<<<< HEAD
        if args.model=="Grail" or args.model =="ComPILE":
            self.dataset = build_dataset(args.dataset, 'link_prediction', logger=self.logger,args = args)
            return
        else:
            self.dataset = build_dataset(args.dataset, 'link_prediction', logger=self.logger,args = args)

=======
        if(args.dataset=='Adaprop'):
            self.dataloader = build_dataset(args, 'Adaprop')
            return
        if(args.dataset=='AdapropI'):
            self.dataloader = build_dataset(args, 'AdapropI')
            return
        if (args.dataset_name == 'LTE'):
            build_dataset(args, 'LTE')
            return
        if (args.dataset_name == 'SACN'):
            build_dataset(args, 'SACN')
            return
        self.dataset = build_dataset(args.dataset, 'link_prediction', logger=self.logger, args=args)
>>>>>>> 693825db
        # self.evaluator = Evaluator()
        if args.model == 'ExpressGNN' or args.model == 'RedGNN':
            return
        self.train_hg, self.val_hg, self.test_hg, self.neg_val_graph, self.neg_test_graph = self.dataset.get_split( )
        self.pred_hg = getattr(self.dataset, 'pred_graph', None)
        if self.val_hg is None and self.test_hg is None:
            pass
        else:
            self.val_hg = self.val_hg.to(args.device)
            self.test_hg = self.test_hg.to(args.device)
        self.evaluator = Evaluator(args.seed)
        if not hasattr(args, 'score_fn'):
            self.ScorePredictor = HeteroDistMultPredictor( )
            args.score_fn = 'distmult'
        elif args.score_fn == 'dot-product':
            self.ScorePredictor = HeteroDotProductPredictor( )
        elif args.score_fn == 'distmult':
            self.ScorePredictor = HeteroDistMultPredictor( )
        # deprecated, new score predictor of these score_fn are in their model
        # elif args.score_fn in ['transe', 'transh', 'transr', 'transd', 'gie'] :
        #    self.ScorePredictor = HeteroTransXPredictor(args.dis_norm)

        self.negative_sampler = Uniform(1)

        self.evaluation_metric = getattr(args, 'evaluation_metric', 'roc_auc')  # default evaluation_metric is roc_auc
        if args.dataset in ['wn18', 'FB15k', 'FB15k-237']:
            self.evaluation_metric = 'mrr'
            # self.filtered = args.filtered
            if hasattr(args, "valid_percent"):
                self.dataset.modify_size(args.valid_percent, 'valid')
            if hasattr(args, "test_percent"):
                self.dataset.modify_size(args.test_percent, 'test')

        args.logger.info('[Init Task] The task: link prediction, the dataset: {}, the evaluation metric is {}, '
                         'the score function: {} '.format(self.name_dataset, self.evaluation_metric, args.score_fn))

    def get_out_ntype(self):
        ntype = []
        for l in self.dataset.target_link:
            ntype.append(l[0])
            ntype.append(l[2])
        return set(ntype)

    def get_graph(self):
        return self.dataset.g

    def get_loss_fn(self):
        return F.binary_cross_entropy_with_logits

    def get_evaluator(self, name):
        if name == 'acc':
            return self.evaluator.author_link_prediction
        elif name == 'mrr':
            return self.evaluator.mrr_
        elif name == 'academic_lp':
            return self.evaluator.author_link_prediction
        elif name == 'roc_auc':
            return self.evaluator.cal_roc_auc

    def evaluate(self, n_embedding, r_embedding=None, mode='test'):
        r"""

        Parameters
        ----------
        n_embedding: th.Tensor
            the embedding of nodes
        r_embedding: th.Tensor
            the embedding of relation types
        mode: str
            the evaluation mode, train/valid/test
        Returns
        -------

        """
        if self.evaluation_metric == 'acc':
            acc = self.evaluator.author_link_prediction
            return dict(Accuracy=acc)
        elif self.evaluation_metric == 'mrr':
            mrr_matrix = self.evaluator.mrr_(n_embedding, r_embedding,
                                             self.dataset.train_triplets, self.dataset.valid_triplets,
                                             self.dataset.test_triplets,
                                             score_predictor=self.ScorePredictor, hits=[1, 3, 10],
                                             filtered=getattr(self, 'filtered', 'filtered'), eval_mode=mode)
            return mrr_matrix
        elif self.evaluation_metric == 'roc_auc':
            if mode == 'test':
                eval_hg = self.test_hg
                neg_hg = self.neg_val_graph
            elif mode == 'valid':
                eval_hg = self.val_hg
                neg_hg = self.neg_val_graph
            else:
                raise ValueError('Mode error, supported test and valid.')
            if neg_hg is None:
                neg_hg = self.construct_negative_graph(eval_hg)
            p_score = th.sigmoid(self.ScorePredictor(eval_hg, n_embedding, r_embedding))
            n_score = th.sigmoid(self.ScorePredictor(neg_hg, n_embedding, r_embedding))
            p_label = th.ones(len(p_score), device=p_score.device)
            n_label = th.zeros(len(n_score), device=p_score.device)
            roc_auc = self.evaluator.cal_roc_auc(th.cat((p_label, n_label)).cpu( ), th.cat((p_score, n_score)).cpu( ))
            loss = F.binary_cross_entropy_with_logits(th.cat((p_score, n_score)), th.cat((p_label, n_label)))
            return dict(roc_auc=roc_auc, loss=loss)
        else:
            return self.evaluator.link_prediction

    def predict(self, n_embedding, r_embedding, **kwargs):
        score = th.sigmoid(self.ScorePredictor(self.pred_hg, n_embedding, r_embedding))
        indices = self.pred_hg.edges( )
        return indices, score

    def tranX_predict(self):
        pred_triples_T = self.dataset.pred_triples.T
        score = th.sigmoid(self.ScorePredictor(pred_triples_T[0], pred_triples_T[1], pred_triples_T[2]))
        indices = self.pred_hg.edges( )
        return indices, score

    def downstream_evaluate(self, logits, evaluation_metric):
        if evaluation_metric == 'academic_lp':
            auc, macro_f1, micro_f1 = self.evaluator.author_link_prediction(logits, self.dataset.train_batch,
                                                                            self.dataset.test_batch)
            return dict(AUC=auc, Macro_f1=macro_f1, Mirco_f1=micro_f1)

    def get_batch(self):
        return self.dataset.train_batch, self.dataset.test_batch

    def get_train(self):
        return self.train_hg

    def get_labels(self):
        return self.dataset.get_labels( )

    def dict2emd(self, r_embedding):
        r_emd = []
        for i in range(self.dataset.num_rels):
            r_emd.append(r_embedding[str(i)])
        return th.stack(r_emd).squeeze( )

    def construct_negative_graph(self, hg):
        e_dict = {
            etype: hg.edges(etype=etype, form='eid')
            for etype in hg.canonical_etypes}
        neg_srcdst = self.negative_sampler(hg, e_dict)
        neg_pair_graph = dgl.heterograph(neg_srcdst,
                                         {ntype: hg.number_of_nodes(ntype) for ntype in hg.ntypes})
        return neg_pair_graph


class HeteroDotProductPredictor(th.nn.Module):
    """
    References: `documentation of dgl <https://docs.dgl.ai/guide/training-link.html#heterogeneous-graphs>_`

    """

    def forward(self, edge_subgraph, x, *args, **kwargs):
        """
        Parameters
        ----------
        edge_subgraph: dgl.Heterograph
            the prediction graph only contains the edges of the target link
        x: dict[str: th.Tensor]
            the embedding dict. The key only contains the nodes involving with the target link.

        Returns
        -------
        score: th.Tensor
            the prediction of the edges in edge_subgraph
        """

        with edge_subgraph.local_scope( ):
            for ntype in edge_subgraph.ntypes:
                edge_subgraph.nodes[ntype].data['x'] = x[ntype]
                for etype in edge_subgraph.canonical_etypes:
                    edge_subgraph.apply_edges(
                        dgl.function.u_dot_v('x', 'x', 'score'), etype=etype)
            score = edge_subgraph.edata['score']
            if isinstance(score, dict):
                result = []
                for _, value in score.items( ):
                    result.append(value)
                score = th.cat(result)
            return score.squeeze( )


class HeteroDistMultPredictor(th.nn.Module):

    def forward(self, edge_subgraph, x, r_embedding, *args, **kwargs):
        """
        DistMult factorization (Yang et al. 2014) as the scoring function,
        which is known to perform well on standard link prediction benchmarks when used on its own.

        In DistMult, every relation r is associated with a diagonal matrix :math:`R_{r} \in \mathbb{R}^{d \times d}`
        and a triple (s, r, o) is scored as

        .. math::
            f(s, r, o)=e_{s}^{T} R_{r} e_{o}

        Parameters
        ----------
        edge_subgraph: dgl.Heterograph
            the prediction graph only contains the edges of the target link
        x: dict[str: th.Tensor]
            the node embedding dict. The key only contains the nodes involving with the target link.
        r_embedding: th.Tensor
            the all relation types embedding

        Returns
        -------
        score: th.Tensor
            the prediction of the edges in edge_subgraph
        """
        with edge_subgraph.local_scope( ):
            for ntype in edge_subgraph.ntypes:
                edge_subgraph.nodes[ntype].data['x'] = x[ntype]
            for etype in edge_subgraph.canonical_etypes:
                e = r_embedding[etype[1]]
                n = edge_subgraph.num_edges(etype)
                if 1 == len(edge_subgraph.canonical_etypes):
                    edge_subgraph.edata['e'] = e.expand(n, -1)
                else:
                    edge_subgraph.edata['e'] = {etype: e.expand(n, -1)}
                edge_subgraph.apply_edges(
                    dgl.function.u_mul_e('x', 'e', 's'), etype=etype)
                edge_subgraph.apply_edges(
                    dgl.function.e_mul_v('s', 'x', 'score'), etype=etype)

            score = edge_subgraph.edata['score']
            if isinstance(score, dict):
                result = []
                for _, value in score.items( ):
                    result.append(th.sum(value, dim=1))
                score = th.cat(result)
            else:
                score = th.sum(score, dim=1)
            return score

# class HeteroTransXPredictor(th.nn.Module):
#    def __init__(self, dis_norm):
#        super(HeteroTransXPredictor, self).__init__()
#        self.dis_norm = dis_norm
#
#    def forward(self, h, r, t):
#        h = F.normalize(h, 2, -1)
#        r = F.normalize(r, 2, -1)
#        t = F.normalize(t, 2, -1)
#        dist = th.norm(h+r-t, self.dis_norm, dim=-1)
#        return dist

@register_task("NBF_link_prediction")    
class NBF_LinkPrediction(BaseTask):
    r"""
    Link prediction tasks for NBF

    """

    def __init__(self, args):
        super(NBF_LinkPrediction, self).__init__()
        self.logger = None
        # dataset = 'NBF_WN18RR' or 'NBF_FB15k-237'
        self.dataset = build_dataset(args.dataset, 'link_prediction',logger=self.logger,args=args) 
    
    def evaluate(self):
        return None
    


@register_task("DisenKGAT_link_prediction")
class DisenKGAT_LinkPrediction(BaseTask):

    def __init__(self,   args  )  :
        super(DisenKGAT_LinkPrediction, self).__init__()
        self.logger = None

        self.dataset = build_dataset(dataset = args.dataset, task='link_prediction', 
                                     logger=self.logger, args=args) 

    
    def evaluate(self):
        return None
    <|MERGE_RESOLUTION|>--- conflicted
+++ resolved
@@ -32,14 +32,10 @@
         super(LinkPrediction, self).__init__( )
         self.name_dataset = args.dataset
         self.logger = args.logger
-<<<<<<< HEAD
+
         if args.model=="Grail" or args.model =="ComPILE":
             self.dataset = build_dataset(args.dataset, 'link_prediction', logger=self.logger,args = args)
             return
-        else:
-            self.dataset = build_dataset(args.dataset, 'link_prediction', logger=self.logger,args = args)
-
-=======
         if(args.dataset=='Adaprop'):
             self.dataloader = build_dataset(args, 'Adaprop')
             return
@@ -53,7 +49,6 @@
             build_dataset(args, 'SACN')
             return
         self.dataset = build_dataset(args.dataset, 'link_prediction', logger=self.logger, args=args)
->>>>>>> 693825db
         # self.evaluator = Evaluator()
         if args.model == 'ExpressGNN' or args.model == 'RedGNN':
             return
