--- conflicted
+++ resolved
@@ -56,13 +56,9 @@
     'edge_classification': 'openhgnn.tasks.edge_classification',
     'hypergraph': 'openhgnn.tasks.hypergraph',
     'meirec': 'openhgnn.tasks.meirec',
-<<<<<<< HEAD
-    'abnorm_event_detection': 'openhgnn.tasks.AbnormEventDetection'
     'pretrain': 'openhgnn.tasks.pretrain',
-=======
     'abnorm_event_detection': 'openhgnn.tasks.AbnormEventDetection',
-    'DSSL_trainer': 'openhgnn.tasks.DSSL_task'
->>>>>>> e1d95c14
+    'DSSL_trainer': 'openhgnn.tasks.DSSL_task',
 }
 
 from .node_classification import NodeClassification
