--- conflicted
+++ resolved
@@ -56,11 +56,8 @@
     'edge_classification': 'openhgnn.tasks.edge_classification',
     'hypergraph': 'openhgnn.tasks.hypergraph',
     'meirec': 'openhgnn.tasks.meirec',
-<<<<<<< HEAD
     'abnorm_event_detection': 'openhgnn.tasks.AbnormEventDetection'
-=======
     'pretrain': 'openhgnn.tasks.pretrain',
->>>>>>> 50ad8343
 }
 
 from .node_classification import NodeClassification
